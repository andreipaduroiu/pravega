/**
 * Copyright (c) Dell Inc., or its subsidiaries. All Rights Reserved.
 *
 * Licensed under the Apache License, Version 2.0 (the "License");
 * you may not use this file except in compliance with the License.
 * You may obtain a copy of the License at
 *
 *     http://www.apache.org/licenses/LICENSE-2.0
 */
package io.pravega.common.util;

import com.google.common.annotations.VisibleForTesting;
import java.io.IOException;
import java.io.InputStream;
import java.io.OutputStream;
import java.nio.ByteBuffer;
import java.util.Iterator;
import java.util.List;
import java.util.function.Consumer;

/**
 * Defines a generic read-only view of a readable memory buffer with a known length.
 *
 * For array-backed Buffers, see {@link ArrayView}.
 *
 * For any implementations that wrap direct memory (a {@link java.nio.ByteBuffer} or Netty ByteBuf and thus support
 * reference counting, consider using {@link #retain()} {@link #release()} to ensure the underlying buffer is correctly
 * managed. Invoke {@link #retain()} if this {@link BufferView} instance is to be needed for more than the buffer creator
 * anticipates (i.e., a background async task) and invoke {@link #release()} to notify that it is no longer needed. The
 * behavior of these two methods are dependent on the actual buffer implementation; for example, Netty ByteBufs only
 * release the memory once the internal reference count reaches 0 (refer to Netty ByteBuf documentation for more details).
 */
public interface BufferView {
    /**
     * Gets a value representing the length of this {@link BufferView}.
     *
     * @return The length.
     */
    int getLength();

    /**
     * Creates a new {@link BufferView.Reader} that can be used to read this {@link BufferView}. This reader is
     * preferable to {@link #getReader()} that returns an {@link InputStream} as it contains optimized methods for copying
     * directly into other {@link BufferView} instances, such as {@link ByteArraySegment}s.
     *
     * @return A new {@link BufferView.Reader}.
     */
    BufferView.Reader getBufferViewReader();

    /**
     * Creates an InputStream that can be used to read the contents of this {@link BufferView}. The InputStream returned
     * spans the entire {@link BufferView}.
     *
     * @return The InputStream.
     */
    InputStream getReader();

    /**
     * Creates an InputStream that can be used to read the contents of this {@link BufferView}.
     *
     * @param offset The starting offset of the section to read.
     * @param length The length of the section to read.
     * @return The InputStream.
     */
    InputStream getReader(int offset, int length);

    /**
     * Equivalent to invoking {@link #slice(int, int)} with offset 0 and getLength(). Depending on the implementation,
     * this may return this instance or a new instance that is a duplicate of this one but pointing to the same backing buffer.
     * No data copies are being made as part of invoking this method.
     *
     * @return A {@link BufferView}.
     */
    default BufferView slice() {
        return this;
    }

    /**
     * Creates a new {@link BufferView} that represents a sub-range of this {@link BufferView} instance. The new instance
     * will share the same backing buffer as this one, so a change to one will be reflected in the other.
     *
     * @param offset The starting offset to begin the slice at.
     * @param length The sliced length.
     * @return A new {@link BufferView}.
     */
    BufferView slice(int offset, int length);

    /**
     * Returns a copy of the contents of this {@link BufferView}.
     *
     * @return A byte array with the same length as this ArrayView, containing a copy of the data within it.
     */
    byte[] getCopy();

    /**
     * Iterates through each of the underlying {@link ByteBuffer}s that make up this {@link BufferView} and invokes
     * collectBuffer on each.
     *
     * @param collectBuffer A {@link Consumer} that will be invoked for each array component.
     */
    void collect(Consumer<ByteBuffer> collectBuffer);

    /**
     * Copies the contents of this {@link BufferView} to the given {@link OutputStream}.
     *
     * @param target The {@link OutputStream} to write to.
     * @throws IOException If an exception occurred while writing to the target {@link OutputStream}.
     */
    void copyTo(OutputStream target) throws IOException;

    /**
     * Copies the contents of this {@link BufferView} to the given {@link ByteBuffer}.
     *
     * @param byteBuffer The {@link ByteBuffer} to copy to. This buffer must have sufficient capacity to allow the entire
     *                   contents of the {@link BufferView} to be written. If less needs to be copied, consider using
     *                   {@link BufferView#slice} to select a sub-range of this {@link BufferView}.
     * @return The number of bytes copied.
     */
    int copyTo(ByteBuffer byteBuffer);

    /**
     * When implemented in a derived class, notifies any wrapped buffer that this {@link BufferView} has a need for it.
     * Use {@link #release()} to do the opposite. See the main documentation on this interface for recommendations on how
     * to use these to methods. Also refer to the implementing class' documentation for any additional details.
     */
    default void retain() {
        // Default implementation intentionally left blank. Any derived class may implement if needed.
    }

    /**
     * When implemented in a derived class, notifies any wrapped buffer that this {@link BufferView} no longer has a
     * need for it. After invoking this method, this object should no longer be considered safe to access as the underlying
     * buffer may have been deallocated (the actual behavior may vary based on the wrapped buffer, please refer to the
     * implementing class' documentation for any additional details).
     */
    default void release() {
        // Default implementation intentionally left blank. Any derived class may implement if needed.
    }


    /**
     * Iterates through each of the buffers that make up this {@link BufferView}, in order, and invokes the given
     * {@link Collector} on each.
     *
     * @param bufferCollector A {@link Collector} function that will be invoked for each component. Each {@link ByteBuffer}
     *                        passed as an argument to this function is a direct pointer to the data contained within the
     *                        {@link BufferView} (i.e., they are not copies of the data).
     * @param <ExceptionT>    Type of exception that the {@link Collector} function throws, if any.
     * @throws ExceptionT If the {@link Collector} function throws an exception of this type, the iteration will end
     *                    and the exception will be bubbled up.
     */
    <ExceptionT extends Exception> void collect(Collector<ExceptionT> bufferCollector) throws ExceptionT;

    /**
     * Gets an {@link Iterator} through each of the {@link ByteBuffer}s that make up this {@link BufferView}, in order.
     *
     * @return A {@link Iterator}.
     */
    Iterator<ByteBuffer> iterateBuffers();

    /**
     * Wraps the given {@link BufferView} instances into a single instance.
     *
     * @param components The components to wrap. These components will be added by reference, without making any data
     *                   copies. Any modifications made to these components will be reflected in the returned
     *                   {@link BufferView} and vice-versa.
     * @return An empty {@link BufferView} (if the component list is empty), the first item in the list (if the component
     * list has 1 element) or a {@link CompositeBufferView} wrapping all the given instances otherwise.
     */
    static BufferView wrap(List<BufferView> components) {
<<<<<<< HEAD
        if (components.size() == 1) {
=======
        if (components.size() == 0) {
            return empty();
        } else if (components.size() == 1) {
>>>>>>> 7e8a2613
            return components.get(0).slice();
        } else {
            return wrap(components.iterator());
        }
    }

    /**
     * Wraps the given {@link BufferView} instances into a single instance.
     *
     * @param components The components to wrap.
     * @return An empty {@link BufferView} (if the component list is empty) or a {@link CompositeBufferView} wrapping all
     * the given instances otherwise.
     */
    static BufferView wrap(Iterator<BufferView> components) {
        if (!components.hasNext()) {
            return new ByteArraySegment(new byte[0]);
        } else {
            return new CompositeBufferView(components);
        }
    }

    /**
     * Creates a new {@link BufferViewBuilder} that can be used to construct composite {@link BufferView} instances.
     *
     * @return A new {@link BufferViewBuilder} with default initial component count.
     */
    static BufferViewBuilder builder() {
        return builder(10);
    }

    /**
     * Creates a new {@link BufferViewBuilder} that can be used to construct composite {@link BufferView} instances.
     *
     * @param expectedComponentCount The initial component count. Knowing this value beforehand will avoid any list copies
     *                               that are done as the builder component list grows.
     * @return A new {@link BufferViewBuilder} with specified initial component count.
     */
    static BufferViewBuilder builder(int expectedComponentCount) {
        return new BufferViewBuilder(expectedComponentCount);
    }

    /**
     * Returns the empty {@link BufferView}.
     *
     * @return The empty {@link BufferView}.
     */
    static BufferView empty() {
        return AbstractBufferView.EMPTY;
    }

    /**
     * Defines a reader for a {@link BufferView}.
     */
    interface Reader {
        /**
         * Gets a value indicating the number of bytes available to read.
         *
         * @return The number of bytes available to read.
         */
        int available();

        /**
         * Reads a number of bytes into the given {@link ByteArraySegment} using the most efficient method for the
         * implementation of this {@link BufferView}.
         *
         * @param segment The target {@link ByteArraySegment}.
         * @return The number of bytes copied. This should be <pre><code>Math.min(available(), segment.getLength())</code></pre>.
         * If this returns 0, then either the given {@link ByteArraySegment} has {@link ByteArraySegment#getLength()} equal
         * to 0, or there are no more bytes to be read ({@link #available()} is 0).
         */
        int readBytes(ByteArraySegment segment);

        BufferView readBytes(int maxLength);

        /**
         * Reads one byte and advances the reader position by 1.
         *
         * @return The read byte.
         * @throws OutOfBoundsException If {@link #available()} is 0.
         */
        byte readByte();

        /**
         * Reads 4 bytes (and advances the reader position by 4) and composes a 32-bit Integer (Big-Endian).
         *
         * @return The read int.
         * @throws OutOfBoundsException If {@link #available()} is less than {@link Integer#BYTES}.
         */
        int readInt();

        /**
         * Reads 8 bytes (and advances the reader position by 4) and composes a 64-bit Long (Big-Endian).
         *
         * @return The read long.
         * @throws OutOfBoundsException If {@link #available()} is less than {@link Long#BYTES}.
         */
        long readLong();

        /**
         * Returns a {@link BufferView} that is a representation of the next bytes starting at the given position. The
         * reader position will be advanced by the requested number of bytes.
         *
         * @param length The number of bytes to slice out.
         * @return A {@link BufferView} that represents the given bytes. This {@link BufferView} represents a view into
         * the underlying {@link BufferView} and is not a copy of the given range.
         * @throws OutOfBoundsException If {@link #available()} is less than length.
         */
        BufferView readSlice(int length);

        /**
         * Copies all the remaining bytes from this {@link BufferView.Reader} into a new {@link ArrayView}. The reader
         * position will be set to the end of the {@link BufferView}.
         *
         * @param bufferSize The maximum number of bytes to copy at each iteration. Set to {@link Integer#MAX_VALUE}
         *                   to attempt to copy the whole buffer at once.
         * @return A new {@link ByteArraySegment} with the remaining contents of {@link BufferView.Reader}.
         */
        @VisibleForTesting
        ArrayView readFully(int bufferSize);

        /**
         * Exception that is thrown whenever an attempt is made to read beyond the bounds of a {@link BufferView}.
         */
        class OutOfBoundsException extends IndexOutOfBoundsException {
            public OutOfBoundsException() {
                super();
            }

            public OutOfBoundsException(String message) {
                super(message);
            }
        }
    }

    /**
     * Defines a collector function that can be applied to a ByteBuffer.
     *
     * @param <ExceptionT> Type of exception that this function can throw.
     */
    @FunctionalInterface
    interface Collector<ExceptionT extends Exception> {
        /**
         * Processes a ByteBuffer.
         *
         * @param buffer The ByteBuffer.
         * @throws ExceptionT (Optional) Any exception to throw.
         */
        void accept(ByteBuffer buffer) throws ExceptionT;
    }
}<|MERGE_RESOLUTION|>--- conflicted
+++ resolved
@@ -168,13 +168,9 @@
      * list has 1 element) or a {@link CompositeBufferView} wrapping all the given instances otherwise.
      */
     static BufferView wrap(List<BufferView> components) {
-<<<<<<< HEAD
-        if (components.size() == 1) {
-=======
         if (components.size() == 0) {
             return empty();
         } else if (components.size() == 1) {
->>>>>>> 7e8a2613
             return components.get(0).slice();
         } else {
             return wrap(components.iterator());
