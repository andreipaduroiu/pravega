--- conflicted
+++ resolved
@@ -82,14 +82,9 @@
      * @param byteBuffer The {@link ByteBuffer} to copy to. This buffer must have sufficient capacity to allow the entire
      *                   contents of the {@link BufferView} to be written. If less needs to be copied, consider using
      *                   {@link BufferView#slice} to select a sub-range of this {@link BufferView}.
-<<<<<<< HEAD
-     */
-    void copyTo(ByteBuffer byteBuffer);
-=======
      * @return The number of bytes copied.
      */
     int copyTo(ByteBuffer byteBuffer);
->>>>>>> 8b9c69d7
 
     /**
      * When implemented in a derived class, notifies any wrapped buffer that this {@link BufferView} has a need for it.
