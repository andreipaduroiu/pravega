--- conflicted
+++ resolved
@@ -247,11 +247,7 @@
      * @throws ArrayIndexOutOfBoundsException If offset or length are invalid.
      */
     public ByteArraySegment subSegment(int offset, int length) {
-<<<<<<< HEAD
-        // TODO: drop this in favor of slice(). Also rename the one with `readOnly`
-=======
         // TODO: drop this in favor of slice(). https://github.com/pravega/pravega/issues/4318
->>>>>>> 61e39bba
         return subSegment(offset, length, this.readOnly);
     }
 
