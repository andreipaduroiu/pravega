--- conflicted
+++ resolved
@@ -54,21 +54,9 @@
     CompositeArrayView slice(int offset, int length);
 
     /**
-<<<<<<< HEAD
-     * {@inheritDoc}
-     * Gets a list of {@link ByteBuffer} that represent the contents of this {@link CompositeArrayView}. Since the
-     * {@link CompositeArrayView} is a sparse array implementation, any "gaps" that are not allocated within this object
-     * will be returned as {@link ByteBuffer}s containing zeroes.
-     *
-     * @return A List of {@link ByteBuffer}.
-     */
-    @Override
-    List<ByteBuffer> getContents();
-=======
      * Gets the number of components in this {@link CompositeArrayView} instance.
      *
      * @return The number of components. This is the exact number of argument invocations for {@link #collect(Collector)}.
      */
     int getComponentCount();
->>>>>>> 7e8a2613
 }