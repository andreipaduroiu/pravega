--- conflicted
+++ resolved
@@ -20,11 +20,8 @@
 import java.util.Collections;
 import java.util.Iterator;
 import java.util.List;
-<<<<<<< HEAD
 import java.util.function.Consumer;
-=======
 import lombok.AccessLevel;
->>>>>>> 7e8a2613
 import lombok.Getter;
 import lombok.NonNull;
 import lombok.RequiredArgsConstructor;
@@ -208,10 +205,6 @@
         }
 
         @Override
-<<<<<<< HEAD
-        public BufferView readBytes(int maxLength) {
-            throw new UnsupportedOperationException();
-=======
         public byte readByte() {
             BufferView.Reader current = getCurrent();
             if (current == null) {
@@ -270,7 +263,11 @@
             assert !components.isEmpty();
             assert this.available >= 0;
             return new CompositeBufferView(components, length);
->>>>>>> 7e8a2613
+        }
+
+        @Override
+        public BufferView readBytes(int maxLength) {
+            throw new UnsupportedOperationException();
         }
 
         private BufferView.Reader getCurrent() {
