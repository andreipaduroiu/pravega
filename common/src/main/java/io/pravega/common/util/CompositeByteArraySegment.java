--- conflicted
+++ resolved
@@ -24,11 +24,8 @@
 import java.util.Collections;
 import java.util.Iterator;
 import java.util.Objects;
-<<<<<<< HEAD
 import java.util.function.Consumer;
-=======
 import java.util.concurrent.atomic.AtomicInteger;
->>>>>>> 7e8a2613
 import lombok.Getter;
 import lombok.NonNull;
 
@@ -156,13 +153,8 @@
     }
 
     @Override
-<<<<<<< HEAD
-    public void collect(Consumer<ByteBuffer> collectBuffer) {
-        collect((array, arrayOffset, arrayLength) -> collectBuffer.accept(ByteBuffer.wrap(array, arrayOffset, arrayLength)), this.length);
-=======
     public <ExceptionT extends Exception> void collect(Collector<ExceptionT> bufferCollector) throws ExceptionT {
         collect((array, offset, len) -> bufferCollector.accept(ByteBuffer.wrap(array, offset, len)), this.length);
->>>>>>> 7e8a2613
     }
 
     private <ExceptionT extends Exception> void collect(ArrayCollector<ExceptionT> collectArray, int length) throws ExceptionT {
@@ -264,16 +256,6 @@
         return length;
     }
 
-<<<<<<< HEAD
-    @Override
-    public List<ByteBuffer> getContents() {
-        ArrayList<ByteBuffer> result = new ArrayList<>();
-        collect(result::add);
-        return result;
-    }
-
-=======
->>>>>>> 7e8a2613
     //endregion
 
     //region Helpers
@@ -371,13 +353,6 @@
         }
 
         @Override
-<<<<<<< HEAD
-        public BufferView readBytes(int maxLength) {
-            int len = Math.min(available(), maxLength);
-            BufferView result = slice(this.position, len);
-            this.position += len;
-            return result;
-=======
         public byte readByte() {
             try {
                 return get(this.position++);
@@ -431,7 +406,14 @@
             } catch (IndexOutOfBoundsException ex) {
                 throw new OutOfBoundsException();
             }
->>>>>>> 7e8a2613
+        }
+
+        @Override
+        public BufferView readBytes(int maxLength) {
+            int len = Math.min(available(), maxLength);
+            BufferView result = slice(this.position, len);
+            this.position += len;
+            return result;
         }
     }
 
