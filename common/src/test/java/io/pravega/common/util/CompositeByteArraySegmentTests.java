--- conflicted
+++ resolved
@@ -129,19 +129,12 @@
         testProgressiveCopies((expectedData, s, offset, length) -> {
             val targetData = new byte[s.getLength()];
             val targetOffset = new AtomicInteger();
-<<<<<<< HEAD
-            s.collect(bb -> {
-                int len = bb.remaining();
-                bb.get(targetData, targetOffset.get(), bb.remaining());
-                targetOffset.addAndGet(len);
-=======
             val count = new AtomicInteger();
             s.collect(bb -> {
                 int len = bb.remaining();
                 bb.get(targetData, targetOffset.get(), len);
                 targetOffset.addAndGet(len);
                 count.incrementAndGet();
->>>>>>> 7e8a2613
             });
 
             Assert.assertEquals("Unexpected number of components.", count.get(), s.getComponentCount());
