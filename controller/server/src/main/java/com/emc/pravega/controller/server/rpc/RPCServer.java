--- conflicted
+++ resolved
@@ -63,12 +63,8 @@
 
     private static void simpleThreaded(final TMultiplexedProcessor processor) {
         try {
-<<<<<<< HEAD
-            log.info("Listening on port 9090");
-            TServerTransport serverTransport = new TServerSocket(9090);
-=======
+            log.info("Listening on port " + SERVER_PORT);
             TServerTransport serverTransport = new TServerSocket(SERVER_PORT);
->>>>>>> 09018176
             TServer server = new TThreadPoolServer(new TThreadPoolServer.Args(serverTransport).processor(processor));
             log.info("Starting Controller Server (ThreadPool based)...");
             server.serve();
