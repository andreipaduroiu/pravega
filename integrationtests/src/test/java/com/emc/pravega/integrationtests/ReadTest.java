--- conflicted
+++ resolved
@@ -1,268 +1,231 @@
-/**
- * Licensed to the Apache Software Foundation (ASF) under one
- * or more contributor license agreements. See the NOTICE file
- * distributed with this work for additional information
- * regarding copyright ownership. The ASF licenses this file
- * to you under the Apache License, Version 2.0 (the
- * "License"); you may not use this file except in compliance
- * with the License. You may obtain a copy of the License at
- * <p>
- * http://www.apache.org/licenses/LICENSE-2.0
- * <p>
- * Unless required by applicable law or agreed to in writing, software
- * distributed under the License is distributed on an "AS IS" BASIS,
- * WITHOUT WARRANTIES OR CONDITIONS OF ANY KIND, either express or implied.
- * See the License for the specific language governing permissions and
- * limitations under the License.
- */
-
-package com.emc.pravega.integrationtests;
-
-<<<<<<< HEAD
-import static org.junit.Assert.assertArrayEquals;
-import static org.junit.Assert.assertEquals;
-import static org.junit.Assert.assertFalse;
-import static org.junit.Assert.assertTrue;
-
-import java.io.IOException;
-import java.nio.ByteBuffer;
-import java.time.Duration;
-import java.util.UUID;
-import java.util.concurrent.CompletableFuture;
-import java.util.concurrent.ExecutionException;
-
-import org.junit.After;
-import org.junit.Before;
-import org.junit.Test;
-
-=======
->>>>>>> 8ff6fa21
-import com.emc.pravega.common.concurrent.FutureHelpers;
-import com.emc.pravega.common.netty.CommandDecoder;
-import com.emc.pravega.common.netty.ConnectionFactory;
-import com.emc.pravega.common.netty.WireCommands.ReadSegment;
-import com.emc.pravega.common.netty.WireCommands.SegmentRead;
-import com.emc.pravega.integrationtests.mockController.MockController;
-import com.emc.pravega.service.contracts.AppendContext;
-import com.emc.pravega.service.contracts.ReadResult;
-import com.emc.pravega.service.contracts.ReadResultEntry;
-import com.emc.pravega.service.contracts.ReadResultEntryContents;
-import com.emc.pravega.service.contracts.ReadResultEntryType;
-import com.emc.pravega.service.contracts.StreamSegmentStore;
-import com.emc.pravega.service.server.host.handler.PravegaConnectionListener;
-import com.emc.pravega.service.server.mocks.InMemoryServiceBuilder;
-import com.emc.pravega.service.server.store.ServiceBuilder;
-import com.emc.pravega.service.server.store.ServiceBuilderConfig;
-import com.emc.pravega.stream.Consumer;
-import com.emc.pravega.stream.ConsumerConfig;
-<<<<<<< HEAD
-import com.emc.pravega.stream.Producer;
-import com.emc.pravega.stream.ProducerConfig;
-import com.emc.pravega.stream.Segment;
-import com.emc.pravega.stream.impl.Controller;
-import com.emc.pravega.stream.impl.JavaSerializer;
-import com.emc.pravega.stream.impl.StreamConfigurationImpl;
-import com.emc.pravega.stream.impl.StreamImpl;
-import com.emc.pravega.stream.impl.netty.ConnectionFactoryImpl;
-import com.emc.pravega.stream.impl.segment.EndOfSegmentException;
-import com.emc.pravega.stream.impl.segment.SegmentInputConfiguration;
-import com.emc.pravega.stream.impl.segment.SegmentInputStream;
-import com.emc.pravega.stream.impl.segment.SegmentInputStreamFactoryImpl;
-=======
-import com.emc.pravega.stream.ControllerApi;
-import com.emc.pravega.stream.Producer;
-import com.emc.pravega.stream.ProducerConfig;
-import com.emc.pravega.stream.impl.JavaSerializer;
-import com.emc.pravega.stream.impl.SingleSegmentStreamImpl;
-import com.emc.pravega.stream.impl.SingleSegmentStreamManagerImpl;
-import com.emc.pravega.stream.impl.StreamConfigurationImpl;
-import com.emc.pravega.stream.impl.segment.EndOfSegmentException;
-import com.emc.pravega.stream.impl.segment.SegmentInputConfiguration;
-import com.emc.pravega.stream.impl.segment.SegmentInputStream;
-import com.emc.pravega.stream.impl.segment.SegmentManagerConsumerImpl;
-import com.emc.pravega.stream.impl.segment.SegmentManagerProducerImpl;
->>>>>>> 8ff6fa21
-import com.emc.pravega.stream.impl.segment.SegmentOutputStream;
-import com.emc.pravega.stream.impl.segment.SegmentOutputStreamFactoryImpl;
-import com.emc.pravega.stream.impl.segment.SegmentSealedException;
-<<<<<<< HEAD
-import com.emc.pravega.stream.mock.MockController;
-import com.emc.pravega.stream.mock.MockStreamManager;
-
-=======
->>>>>>> 8ff6fa21
-import io.netty.channel.embedded.EmbeddedChannel;
-import io.netty.util.ResourceLeakDetector;
-import io.netty.util.ResourceLeakDetector.Level;
-import io.netty.util.internal.logging.InternalLoggerFactory;
-import io.netty.util.internal.logging.Slf4JLoggerFactory;
-import lombok.Cleanup;
-import org.junit.After;
-import org.junit.Before;
-import org.junit.Test;
-
-import java.io.IOException;
-import java.nio.ByteBuffer;
-import java.time.Duration;
-import java.util.UUID;
-import java.util.concurrent.CompletableFuture;
-import java.util.concurrent.ExecutionException;
-
-import static org.junit.Assert.assertArrayEquals;
-import static org.junit.Assert.assertEquals;
-import static org.junit.Assert.assertFalse;
-import static org.junit.Assert.assertTrue;
-
-public class ReadTest {
-    
-    private Level originalLevel;
-    private ServiceBuilder serviceBuilder;
-
-    @Before
-    public void setup() throws Exception {
-        originalLevel = ResourceLeakDetector.getLevel();
-        ResourceLeakDetector.setLevel(Level.PARANOID);
-        InternalLoggerFactory.setDefaultFactory(new Slf4JLoggerFactory());
-        this.serviceBuilder = new InMemoryServiceBuilder(ServiceBuilderConfig.getDefaultConfig());
-        this.serviceBuilder.getContainerManager().initialize(Duration.ofMinutes(1)).get();
-    }
-
-    @After
-    public void teardown() {
-        this.serviceBuilder.close();
-        ResourceLeakDetector.setLevel(originalLevel);
-    }
-
-    @Test
-    public void testReadDirectlyFromStore() throws InterruptedException, ExecutionException, IOException {
-        String segmentName = "testReadFromStore";
-        int entries = 10;
-        byte[] data = new byte[] {0, 1, 2, 3, 4, 5, 6, 7, 8, 9 };
-        UUID clientId = UUID.randomUUID();
-
-        StreamSegmentStore segmentStore = serviceBuilder.createStreamSegmentService();
-
-        fillStoreForSegment(segmentName, clientId, data, entries, segmentStore);
-
-        ReadResult result = segmentStore.read(segmentName, 0, entries * data.length, Duration.ZERO).get();
-        int count = 0;
-        while (result.hasNext()) {
-            ReadResultEntry entry = result.next();
-            ReadResultEntryType type = entry.getType();
-            assertEquals(ReadResultEntryType.Cache, type);
-            ReadResultEntryContents contents = entry.getContent().get();
-            assertEquals(data.length, contents.getLength());
-            byte[] entryData = new byte[data.length];
-            contents.getData().read(entryData);
-            assertArrayEquals(data, entryData);
-            count++;
-        }
-        assertEquals(entries, count);
-    }
-
-    @Test
-    public void testReceivingReadCall() throws Exception {
-        String segmentName = "testReceivingReadCall";
-        int entries = 10;
-        byte[] data = new byte[] {0, 1, 2, 3, 4, 5, 6, 7, 8, 9 };
-        UUID clientId = UUID.randomUUID();
-        CommandDecoder decoder = new CommandDecoder();
-
-        StreamSegmentStore segmentStore = serviceBuilder.createStreamSegmentService();
-
-        fillStoreForSegment(segmentName, clientId, data, entries, segmentStore);
-
-        EmbeddedChannel channel = AppendTest.createChannel(segmentStore);
-
-        SegmentRead result = (SegmentRead) AppendTest.sendRequest(channel, decoder, new ReadSegment(segmentName, 0, 10000));
-
-        assertEquals(result.getSegment(), segmentName);
-        assertEquals(result.getOffset(), 0);
-        assertTrue(result.isAtTail());
-        assertFalse(result.isEndOfSegment());
-
-        ByteBuffer expected = ByteBuffer.allocate(entries * data.length);
-        for (int i = 0; i < entries; i++) {
-            expected.put(data);
-        }
-        expected.rewind();
-        assertEquals(expected, result.getData());
-    }
-    
-    @Test
-    public void readThroughSegmentClient() throws SegmentSealedException, EndOfSegmentException {
-        String endpoint = "localhost";
-        String scope = "scope";
-        String stream = "stream";
-        int port = 8765;
-        String testString = "Hello world\n";
-        StreamSegmentStore store = this.serviceBuilder.createStreamSegmentService();
-        @Cleanup
-        PravegaConnectionListener server = new PravegaConnectionListener(false, port, store);
-        server.startListening();
-        ConnectionFactory clientCF = new ConnectionFactoryImpl(false);
-        Controller controller = new MockController(endpoint, port, clientCF);
-        controller.createStream(new StreamConfigurationImpl(scope, stream, null));
-
-        SegmentOutputStreamFactoryImpl segmentproducerClient = new SegmentOutputStreamFactoryImpl(controller, clientCF);
-
-        SegmentInputStreamFactoryImpl segmentConsumerClient = new SegmentInputStreamFactoryImpl(controller, clientCF);
-
-
-        Segment segment = FutureHelpers.getAndHandleExceptions(controller.getCurrentSegments(scope, stream), RuntimeException::new)
-                .getSegments().iterator().next();
-
-        @Cleanup("close")
-        SegmentOutputStream out = segmentproducerClient.createOutputStreamForSegment(segment, null);
-        out.write(ByteBuffer.wrap(testString.getBytes()), new CompletableFuture<>());
-        out.flush();
-        
-        @Cleanup("close")
-        SegmentInputStream in = segmentConsumerClient.createInputStreamForSegment(segment, new SegmentInputConfiguration());
-        ByteBuffer result = in.read();
-        assertEquals(ByteBuffer.wrap(testString.getBytes()), result);
-    }
-    
-    @Test
-    public void readThroughStreamClient() {
-        String endpoint = "localhost";
-        String streamName = "abc";
-        int port = 8910;
-        String testString = "Hello world\n";
-        String scope = "Scope1";
-
-        
-        MockStreamManager streamManager = new MockStreamManager(scope, endpoint, port);
-
-        StreamSegmentStore store = this.serviceBuilder.createStreamSegmentService();
-        @Cleanup
-        PravegaConnectionListener server = new PravegaConnectionListener(false, port, store);
-        server.startListening();
-        StreamImpl stream = (StreamImpl) streamManager.createStream(streamName, null);
-
-        JavaSerializer<String> serializer = new JavaSerializer<>();
-        @Cleanup
-        Producer<String> producer = stream.createProducer(serializer, new ProducerConfig(null));
-        producer.publish("RoutingKey", testString);
-        producer.flush();
-        
-        @Cleanup
-        Consumer<String> consumer = stream.createConsumer(serializer, new ConsumerConfig(), streamManager.getInitialPosition(streamName), null);
-        String read = consumer.getNextEvent(5000);
-        assertEquals(testString, read);
-    }
-    
-
-    private void fillStoreForSegment(String segmentName, UUID clientId, byte[] data, int numEntries,
-            StreamSegmentStore segmentStore) {
-        try {
-            segmentStore.createStreamSegment(segmentName, Duration.ZERO).get();
-            for (int eventNumber = 1; eventNumber <= numEntries; eventNumber++) {
-                AppendContext appendContext = new AppendContext(clientId, eventNumber);
-                segmentStore.append(segmentName, data, appendContext, Duration.ZERO).get();
-            }
-        } catch (InterruptedException | ExecutionException e) {
-            throw new RuntimeException(e);
-        }
-    }
-}+/**
+ * Licensed to the Apache Software Foundation (ASF) under one
+ * or more contributor license agreements. See the NOTICE file
+ * distributed with this work for additional information
+ * regarding copyright ownership. The ASF licenses this file
+ * to you under the Apache License, Version 2.0 (the
+ * "License"); you may not use this file except in compliance
+ * with the License. You may obtain a copy of the License at
+ * <p>
+ * http://www.apache.org/licenses/LICENSE-2.0
+ * <p>
+ * Unless required by applicable law or agreed to in writing, software
+ * distributed under the License is distributed on an "AS IS" BASIS,
+ * WITHOUT WARRANTIES OR CONDITIONS OF ANY KIND, either express or implied.
+ * See the License for the specific language governing permissions and
+ * limitations under the License.
+ */
+
+package com.emc.pravega.integrationtests;
+
+import static org.junit.Assert.assertArrayEquals;
+import static org.junit.Assert.assertEquals;
+import static org.junit.Assert.assertFalse;
+import static org.junit.Assert.assertTrue;
+
+import java.io.IOException;
+import java.nio.ByteBuffer;
+import java.time.Duration;
+import java.util.UUID;
+import java.util.concurrent.CompletableFuture;
+import java.util.concurrent.ExecutionException;
+
+import org.junit.After;
+import org.junit.Before;
+import org.junit.Test;
+
+import com.emc.pravega.common.concurrent.FutureHelpers;
+import com.emc.pravega.common.netty.CommandDecoder;
+import com.emc.pravega.common.netty.ConnectionFactory;
+import com.emc.pravega.common.netty.WireCommands.ReadSegment;
+import com.emc.pravega.common.netty.WireCommands.SegmentRead;
+import com.emc.pravega.service.contracts.AppendContext;
+import com.emc.pravega.service.contracts.ReadResult;
+import com.emc.pravega.service.contracts.ReadResultEntry;
+import com.emc.pravega.service.contracts.ReadResultEntryContents;
+import com.emc.pravega.service.contracts.ReadResultEntryType;
+import com.emc.pravega.service.contracts.StreamSegmentStore;
+import com.emc.pravega.service.server.host.handler.PravegaConnectionListener;
+import com.emc.pravega.service.server.mocks.InMemoryServiceBuilder;
+import com.emc.pravega.service.server.store.ServiceBuilder;
+import com.emc.pravega.service.server.store.ServiceBuilderConfig;
+import com.emc.pravega.stream.Consumer;
+import com.emc.pravega.stream.ConsumerConfig;
+import com.emc.pravega.stream.Producer;
+import com.emc.pravega.stream.ProducerConfig;
+import com.emc.pravega.stream.Segment;
+import com.emc.pravega.stream.impl.Controller;
+import com.emc.pravega.stream.impl.JavaSerializer;
+import com.emc.pravega.stream.impl.StreamConfigurationImpl;
+import com.emc.pravega.stream.impl.StreamImpl;
+import com.emc.pravega.stream.impl.netty.ConnectionFactoryImpl;
+import com.emc.pravega.stream.impl.segment.EndOfSegmentException;
+import com.emc.pravega.stream.impl.segment.SegmentInputConfiguration;
+import com.emc.pravega.stream.impl.segment.SegmentInputStream;
+import com.emc.pravega.stream.impl.segment.SegmentInputStreamFactoryImpl;
+import com.emc.pravega.stream.impl.segment.SegmentOutputStream;
+import com.emc.pravega.stream.impl.segment.SegmentOutputStreamFactoryImpl;
+import com.emc.pravega.stream.impl.segment.SegmentSealedException;
+import com.emc.pravega.stream.mock.MockController;
+import com.emc.pravega.stream.mock.MockStreamManager;
+
+import io.netty.channel.embedded.EmbeddedChannel;
+import io.netty.util.ResourceLeakDetector;
+import io.netty.util.ResourceLeakDetector.Level;
+import io.netty.util.internal.logging.InternalLoggerFactory;
+import io.netty.util.internal.logging.Slf4JLoggerFactory;
+import lombok.Cleanup;
+
+public class ReadTest {
+    
+    private Level originalLevel;
+    private ServiceBuilder serviceBuilder;
+
+    @Before
+    public void setup() throws Exception {
+        originalLevel = ResourceLeakDetector.getLevel();
+        ResourceLeakDetector.setLevel(Level.PARANOID);
+        InternalLoggerFactory.setDefaultFactory(new Slf4JLoggerFactory());
+        this.serviceBuilder = new InMemoryServiceBuilder(ServiceBuilderConfig.getDefaultConfig());
+        this.serviceBuilder.getContainerManager().initialize(Duration.ofMinutes(1)).get();
+    }
+
+    @After
+    public void teardown() {
+        this.serviceBuilder.close();
+        ResourceLeakDetector.setLevel(originalLevel);
+    }
+
+    @Test
+    public void testReadDirectlyFromStore() throws InterruptedException, ExecutionException, IOException {
+        String segmentName = "testReadFromStore";
+        int entries = 10;
+        byte[] data = new byte[] {0, 1, 2, 3, 4, 5, 6, 7, 8, 9 };
+        UUID clientId = UUID.randomUUID();
+
+        StreamSegmentStore segmentStore = serviceBuilder.createStreamSegmentService();
+
+        fillStoreForSegment(segmentName, clientId, data, entries, segmentStore);
+
+        ReadResult result = segmentStore.read(segmentName, 0, entries * data.length, Duration.ZERO).get();
+        int count = 0;
+        while (result.hasNext()) {
+            ReadResultEntry entry = result.next();
+            ReadResultEntryType type = entry.getType();
+            assertEquals(ReadResultEntryType.Cache, type);
+            ReadResultEntryContents contents = entry.getContent().get();
+            assertEquals(data.length, contents.getLength());
+            byte[] entryData = new byte[data.length];
+            contents.getData().read(entryData);
+            assertArrayEquals(data, entryData);
+            count++;
+        }
+        assertEquals(entries, count);
+    }
+
+    @Test
+    public void testReceivingReadCall() throws Exception {
+        String segmentName = "testReceivingReadCall";
+        int entries = 10;
+        byte[] data = new byte[] {0, 1, 2, 3, 4, 5, 6, 7, 8, 9 };
+        UUID clientId = UUID.randomUUID();
+        CommandDecoder decoder = new CommandDecoder();
+
+        StreamSegmentStore segmentStore = serviceBuilder.createStreamSegmentService();
+
+        fillStoreForSegment(segmentName, clientId, data, entries, segmentStore);
+
+        EmbeddedChannel channel = AppendTest.createChannel(segmentStore);
+
+        SegmentRead result = (SegmentRead) AppendTest.sendRequest(channel, decoder, new ReadSegment(segmentName, 0, 10000));
+
+        assertEquals(result.getSegment(), segmentName);
+        assertEquals(result.getOffset(), 0);
+        assertTrue(result.isAtTail());
+        assertFalse(result.isEndOfSegment());
+
+        ByteBuffer expected = ByteBuffer.allocate(entries * data.length);
+        for (int i = 0; i < entries; i++) {
+            expected.put(data);
+        }
+        expected.rewind();
+        assertEquals(expected, result.getData());
+    }
+    
+    @Test
+    public void readThroughSegmentClient() throws SegmentSealedException, EndOfSegmentException {
+        String endpoint = "localhost";
+        String scope = "scope";
+        String stream = "stream";
+        int port = 8765;
+        String testString = "Hello world\n";
+        StreamSegmentStore store = this.serviceBuilder.createStreamSegmentService();
+        @Cleanup
+        PravegaConnectionListener server = new PravegaConnectionListener(false, port, store);
+        server.startListening();
+        ConnectionFactory clientCF = new ConnectionFactoryImpl(false);
+        Controller controller = new MockController(endpoint, port, clientCF);
+        controller.createStream(new StreamConfigurationImpl(scope, stream, null));
+
+        SegmentOutputStreamFactoryImpl segmentproducerClient = new SegmentOutputStreamFactoryImpl(controller, clientCF);
+
+        SegmentInputStreamFactoryImpl segmentConsumerClient = new SegmentInputStreamFactoryImpl(controller, clientCF);
+
+
+        Segment segment = FutureHelpers.getAndHandleExceptions(controller.getCurrentSegments(scope, stream), RuntimeException::new)
+                .getSegments().iterator().next();
+
+        @Cleanup("close")
+        SegmentOutputStream out = segmentproducerClient.createOutputStreamForSegment(segment, null);
+        out.write(ByteBuffer.wrap(testString.getBytes()), new CompletableFuture<>());
+        out.flush();
+        
+        @Cleanup("close")
+        SegmentInputStream in = segmentConsumerClient.createInputStreamForSegment(segment, new SegmentInputConfiguration());
+        ByteBuffer result = in.read();
+        assertEquals(ByteBuffer.wrap(testString.getBytes()), result);
+    }
+    
+    @Test
+    public void readThroughStreamClient() {
+        String endpoint = "localhost";
+        String streamName = "abc";
+        int port = 8910;
+        String testString = "Hello world\n";
+        String scope = "Scope1";
+
+        
+        MockStreamManager streamManager = new MockStreamManager(scope, endpoint, port);
+
+        StreamSegmentStore store = this.serviceBuilder.createStreamSegmentService();
+        @Cleanup
+        PravegaConnectionListener server = new PravegaConnectionListener(false, port, store);
+        server.startListening();
+        StreamImpl stream = (StreamImpl) streamManager.createStream(streamName, null);
+
+        JavaSerializer<String> serializer = new JavaSerializer<>();
+        @Cleanup
+        Producer<String> producer = stream.createProducer(serializer, new ProducerConfig(null));
+        producer.publish("RoutingKey", testString);
+        producer.flush();
+        
+        @Cleanup
+        Consumer<String> consumer = stream.createConsumer(serializer, new ConsumerConfig(), streamManager.getInitialPosition(streamName), null);
+        String read = consumer.getNextEvent(5000);
+        assertEquals(testString, read);
+    }
+    
+
+    private void fillStoreForSegment(String segmentName, UUID clientId, byte[] data, int numEntries,
+            StreamSegmentStore segmentStore) {
+        try {
+            segmentStore.createStreamSegment(segmentName, Duration.ZERO).get();
+            for (int eventNumber = 1; eventNumber <= numEntries; eventNumber++) {
+                AppendContext appendContext = new AppendContext(clientId, eventNumber);
+                segmentStore.append(segmentName, data, appendContext, Duration.ZERO).get();
+            }
+        } catch (InterruptedException | ExecutionException e) {
+            throw new RuntimeException(e);
+        }
+    }
+}