--- conflicted
+++ resolved
@@ -12,11 +12,7 @@
 import com.google.common.base.Preconditions;
 import io.pravega.common.concurrent.ExecutorServiceHelpers;
 import io.pravega.segmentstore.server.logs.operations.CompletableOperation;
-<<<<<<< HEAD
-import io.pravega.segmentstore.storage.cache.CacheSnapshot;
-=======
 import io.pravega.segmentstore.storage.cache.CacheState;
->>>>>>> 8b9c69d7
 import io.pravega.shared.MetricsNames;
 import io.pravega.shared.metrics.Counter;
 import io.pravega.shared.metrics.DynamicLogger;
@@ -51,11 +47,7 @@
      * CacheManager metrics.
      */
     public final static class CacheManager {
-<<<<<<< HEAD
-        public void report(CacheSnapshot snapshot, int generationSpread) {
-=======
         public void report(CacheState snapshot, int generationSpread) {
->>>>>>> 8b9c69d7
             DYNAMIC_LOGGER.reportGaugeValue(MetricsNames.CACHE_STORED_SIZE_BYTES, snapshot.getStoredBytes());
             DYNAMIC_LOGGER.reportGaugeValue(MetricsNames.CACHE_USED_SIZE_BYTES, snapshot.getUsedBytes());
             DYNAMIC_LOGGER.reportGaugeValue(MetricsNames.CACHE_ALLOC_SIZE_BYTES, snapshot.getAllocatedBytes());
