/**
 * Copyright (c) Dell Inc., or its subsidiaries. All Rights Reserved.
 *
 * Licensed under the Apache License, Version 2.0 (the "License");
 * you may not use this file except in compliance with the License.
 * You may obtain a copy of the License at
 *
 *     http://www.apache.org/licenses/LICENSE-2.0
 */
package io.pravega.segmentstore.server.logs;

import com.google.common.annotations.VisibleForTesting;
import com.google.common.base.Preconditions;
import io.pravega.common.Exceptions;
import io.pravega.common.ObjectClosedException;
import io.pravega.common.Timer;
import io.pravega.common.concurrent.AbstractThreadPoolService;
import io.pravega.common.concurrent.Futures;
import io.pravega.common.function.Callbacks;
import io.pravega.common.util.BlockingDrainingQueue;
import io.pravega.common.util.PriorityBlockingDrainingQueue;
import io.pravega.segmentstore.server.CacheUtilizationProvider;
import io.pravega.segmentstore.server.DataCorruptionException;
import io.pravega.segmentstore.server.IllegalContainerStateException;
import io.pravega.segmentstore.server.SegmentStoreMetrics;
import io.pravega.segmentstore.server.UpdateableContainerMetadata;
import io.pravega.segmentstore.server.logs.operations.CompletableOperation;
import io.pravega.segmentstore.server.logs.operations.Operation;
import io.pravega.segmentstore.server.logs.operations.OperationPriority;
import io.pravega.segmentstore.server.logs.operations.OperationSerializer;
import io.pravega.segmentstore.storage.DataLogWriterNotPrimaryException;
import io.pravega.segmentstore.storage.DurableDataLog;
import io.pravega.segmentstore.storage.cache.CacheFullException;
import java.time.Duration;
import java.util.ArrayDeque;
import java.util.ArrayList;
import java.util.Collection;
import java.util.Collections;
import java.util.List;
import java.util.Queue;
import java.util.concurrent.CancellationException;
import java.util.concurrent.CompletableFuture;
import java.util.concurrent.CompletionException;
import java.util.concurrent.ScheduledExecutorService;
import javax.annotation.concurrent.GuardedBy;
import javax.annotation.concurrent.ThreadSafe;
import lombok.Getter;
import lombok.SneakyThrows;
import lombok.extern.slf4j.Slf4j;
import lombok.val;

/**
 * Single-thread Processor for Operations. Queues all incoming entries in a BlockingDrainingQueue, then picks them all
 * at once, generates DataFrames from them and commits them to the DataFrameLog, one by one, in sequence.
 */
@Slf4j
class OperationProcessor extends AbstractThreadPoolService implements AutoCloseable {
    //region Members

    private static final Duration SHUTDOWN_TIMEOUT = Duration.ofSeconds(10);
    private static final int MAX_READ_AT_ONCE = 1000;
    private static final int MAX_COMMIT_QUEUE_SIZE = 50;

    private final UpdateableContainerMetadata metadata;
    private final MemoryStateUpdater stateUpdater;
    @GuardedBy("stateLock")
    private final OperationMetadataUpdater metadataUpdater;
    private final PriorityBlockingDrainingQueue<CompletableOperation> operationQueue;
    private final BlockingDrainingQueue<List<CompletableOperation>> commitQueue;
    private final Object stateLock = new Object();
    private final QueueProcessingState state;
    @GuardedBy("stateLock")
    private final DataFrameBuilder<Operation> dataFrameBuilder;
    @Getter
    private final SegmentStoreMetrics.OperationProcessor metrics;
    private final Throttler throttler;
    private final CacheUtilizationProvider cacheUtilizationProvider;

    //endregion

    //region Constructor

    /**
     * Creates a new instance of the OperationProcessor class.
     *
     * @param metadata         The ContainerMetadata for the Container to process operations for.
     * @param stateUpdater     A MemoryStateUpdater that is used to update in-memory structures upon successful Operation committal.
     * @param durableDataLog   The DataFrameLog to write DataFrames to.
     * @param checkpointPolicy The Checkpoint Policy for Metadata.
     * @param executor         An Executor to use for async operations.
     * @throws NullPointerException If any of the arguments are null.
     */
    OperationProcessor(UpdateableContainerMetadata metadata, MemoryStateUpdater stateUpdater, DurableDataLog durableDataLog, MetadataCheckpointPolicy checkpointPolicy, ScheduledExecutorService executor) {
        super(String.format("OperationProcessor[%d]", metadata.getContainerId()), executor);
        Preconditions.checkNotNull(durableDataLog, "durableDataLog");
        this.metadata = metadata;
        this.stateUpdater = Preconditions.checkNotNull(stateUpdater, "stateUpdater");
        this.metadataUpdater = new OperationMetadataUpdater(this.metadata);
        this.operationQueue = new PriorityBlockingDrainingQueue<>(OperationPriority.getMaxPriorityValue());
        this.commitQueue = new BlockingDrainingQueue<>();
        this.state = new QueueProcessingState(checkpointPolicy);
        val args = new DataFrameBuilder.Args(this.state::frameSealed, this.state::commit, this.state::fail, this.executor);
        this.dataFrameBuilder = new DataFrameBuilder<>(durableDataLog, OperationSerializer.DEFAULT, args);
        this.metrics = new SegmentStoreMetrics.OperationProcessor(this.metadata.getContainerId());
        this.cacheUtilizationProvider = stateUpdater.getCacheUtilizationProvider();
        val throttlerCalculator = ThrottlerCalculator
                .builder()
                .cacheThrottler(this.cacheUtilizationProvider::getCacheUtilization, this.cacheUtilizationProvider.getCacheTargetUtilization(), this.cacheUtilizationProvider.getCacheMaxUtilization())
                .batchingThrottler(durableDataLog::getQueueStatistics)
                .durableDataLogThrottler(durableDataLog.getWriteSettings(), durableDataLog::getQueueStatistics)
<<<<<<< HEAD
                .durableLogThrottler(this.stateUpdater::getInMemoryOperationLogSize)
=======
                .operationLogThrottler(this.stateUpdater::getInMemoryOperationLogSize)
>>>>>>> f703b72d
                .build();
        this.throttler = new Throttler(this.metadata.getContainerId(), throttlerCalculator, this::hasThrottleExemptOperations, executor, this.metrics);
        this.cacheUtilizationProvider.registerCleanupListener(this.throttler);
        durableDataLog.registerQueueStateChangeListener(this.throttler);
        this.stateUpdater.registerReadListener(this.throttler);
    }

    //endregion

    //region AbstractThreadPoolService Implementation

    @Override
    protected Duration getShutdownTimeout() {
        return SHUTDOWN_TIMEOUT;
    }

    @Override
    protected CompletableFuture<Void> doRun() {
        // The QueueProcessor is responsible with the processing of externally added Operations. It starts when the
        // OperationProcessor starts and is shut down as soon as doStop() is invoked.
        val queueProcessor = Futures
                .loop(this::isRunning,
                        () -> getThrottler().throttle()
                                .thenComposeAsync(v -> this.operationQueue.take(getFetchCount()), this.executor)
                                .thenAcceptAsync(this::processOperations, this.executor),
                        this.executor);

        // The CommitProcessor is responsible with the processing of those Operations that have already been committed to
        // DurableDataLog and now need to be added to the in-memory State.
        // As opposed from the QueueProcessor, this needs to process all pending commits and not discard them, even when
        // we receive a stop signal (from doStop()), otherwise we could be left with an inconsistent in-memory state.
        val commitProcessor = Futures
                .loop(() -> isRunning() || this.commitQueue.size() > 0,
                        () -> this.commitQueue.take(MAX_COMMIT_QUEUE_SIZE)
                                .thenAcceptAsync(this::processCommits, this.executor),
                        this.executor)
                .whenComplete((r, ex) -> {
                    // The CommitProcessor is done. Safe to close its queue now, regardless of whether it failed or
                    // shut down normally.
                    val uncommittedOperations = this.commitQueue.close();

                    // Update the cacheUtilizationProvider with the fact that these operations are no longer pending for the cache.
                    uncommittedOperations.stream().flatMap(Collection::stream).forEach(this.state::notifyOperationCommitted);
                    if (ex != null) {
                        throw new CompletionException(ex);
                    }
                });
        return CompletableFuture.allOf(queueProcessor, commitProcessor)
                .exceptionally(this::iterationErrorHandler);
    }

    @Override
    protected void doStop() {
        // We need to first stop the operation queue, which will prevent any new items from being processed.
        Throwable ex = new CancellationException("OperationProcessor is shutting down.");
        closeQueue(ex);

        // Close the DataFrameBuilder and cancel any operations caught in limbo.
        synchronized (this.stateLock) {
            this.dataFrameBuilder.close();
        }

        this.state.fail(ex, null);
        this.throttler.close();
        this.metrics.close();
        super.doStop();
    }

    @Override
    protected void errorHandler(Throwable ex) {
        ex = Exceptions.unwrap(ex);
        closeQueue(ex);
        if (!isShutdownException(ex)) {
            // Shutdown exceptions means we are already stopping, so no need to do anything else. For all other cases,
            // record the failure and then stop the OperationProcessor.
            super.errorHandler(ex);

            // Run async to prevent deadlocks. closeQueue() above is the most important thing when shutting down as it
            // will prevent anything new from being added while also cancelling in-flight requests.
            this.executor.execute(this::stopAsync);
        }
    }

    @SneakyThrows
    private Void iterationErrorHandler(Throwable ex) {
        ex = Exceptions.unwrap(ex);
        // If we get an ObjectClosedException while we are shutting down, then it's safe to ignore it. It was most likely
        // caused by the queue being shut down, but the main processing loop has just started another iteration and they
        // crossed paths.
        State s = state();
        boolean isExpected = isShutdownException(ex) && (s == State.STOPPING || s == State.TERMINATED || s == State.FAILED);
        if (!isExpected) {
            throw ex;
        }

        return null;
    }

    private boolean isShutdownException(Throwable ex) {
        return ex instanceof ObjectClosedException || ex instanceof CancellationException;
    }

    //endregion

    //region Queue Processing

    /**
     * Processes the given Operation. This method returns when the given Operation has been added to the internal queue.
     *
     * @param operation The Operation to process.
     * @param priority  Operation Priority.
     * @return A CompletableFuture that, when completed, will indicate the Operation has finished processing. If the
     * Operation completed successfully, the Future will contain the Sequence Number of the Operation. If the Operation
     * failed, it will contain the exception that caused the failure.
     * @throws IllegalContainerStateException If the OperationProcessor is not running.
     */
    CompletableFuture<Void> process(Operation operation, OperationPriority priority) {
        CompletableFuture<Void> result = new CompletableFuture<>();
        if (!isRunning()) {
            result.completeExceptionally(new IllegalContainerStateException("OperationProcessor is not running."));
        } else {
            log.debug("{}: process[{}] {}.", this.traceObjectId, priority, operation);
            try {
                this.operationQueue.add(new CompletableOperation(operation, priority, result));
            } catch (Throwable e) {
                if (Exceptions.mustRethrow(e)) {
                    throw e;
                }

                result.completeExceptionally(e);
            }

            if (priority.isThrottlingExempt()) {
                // A throttle-exempt operation has just been added (these are time-critical operations, which must execute
                // right away). If there is a throttling delay in progress, we must abort it, otherwise this operation
                // may not get a chance to execute.
                getThrottler().notifyThrottleSourceChanged();
            }
        }

        return result;
    }

    /**
     * Gets the maximum number of Operations to fetch from the operation queue. This is calculated based on the estimated
     * cache insertion capacity and its goal is to reduce the number of operations we have in flight as we near the
     * maximum configured cache capacity.
     *
     * @return The maximum number of Operations to fetch from the operation queue.
     */
    private int getFetchCount() {
        return Math.max(1, (int) (this.cacheUtilizationProvider.getCacheInsertionCapacity() * MAX_READ_AT_ONCE));
    }

    /**
     * Determines if the {@link #operationQueue} has any {@link CompletableOperation} with an {@link OperationPriority}
     * that requires an immediate execution (i.e., {@link OperationPriority#isThrottlingExempt()} is true).
     *
     * @return True if throttling needs to be suspended, false otherwise.
     */
    @VisibleForTesting
    protected boolean hasThrottleExemptOperations() {
        val o = this.operationQueue.peek();
        return o != null && o.getPriority().isThrottlingExempt();
    }

    /**
     * Gets the throttler.
     */
    @VisibleForTesting
    protected Throttler getThrottler() {
        return this.throttler;
    }

    /**
     * Processes a set of pending operations (essentially a single iteration of the QueueProcessor).
     * Steps:
     * <ol>
     * <li> Picks the next items from the queue
     * <li> Creates a DataFrameBuilder and starts appending items to it.
     * <li> As the DataFrameBuilder acknowledges DataFrames being published, acknowledge the corresponding Operations as well.
     * <li> If at the end, the Queue still has items to process, processes those as well.
     * </ol>
     *
     * @param operations The initial set of operations to process (in order). Multiple operations may be processed eventually
     *                   depending on how the operationQueue changes while this is processing.
     */
    private void processOperations(Queue<CompletableOperation> operations) {
        log.debug("{}: processOperations (OperationCount = {}).", this.traceObjectId, operations.size());

        // Process the operations in the queue. This loop will ensure we do continuous processing in case new items
        // arrived while we were busy handling the current items.
        Timer processTimer = new Timer();
        int count = 0;
        while (!operations.isEmpty()) {
            try {
                // Process the current set of operations.
                while (!operations.isEmpty()) {
                    CompletableOperation o = operations.poll();
                    this.metrics.operationQueueWaitTime(o.getTimer().getElapsedMillis());
                    try {
                        processOperation(o);
                        this.state.addPending(o);
                        count++;
                    } catch (Throwable ex) {
                        ex = Exceptions.unwrap(ex);
                        this.state.failOperation(o, ex);
                        if (isFatalException(ex)) {
                            // If we encountered an unrecoverable error then we cannot proceed - rethrow the Exception
                            // and let it be handled by the enclosing try-catch. Otherwise, we only need to fail this
                            // operation as its failure is isolated to itself (most likely it's invalid).
                            throw ex;
                        }
                    }
                }

                // Check if there are more operations to process. If so, it's more efficient to process them now (no thread
                // context switching, better DataFrame occupancy optimization) rather than by going back to run().
                if (operations.isEmpty()) {
                    // We have processed all operations in the queue: this is a good time to report metrics.
                    this.metrics.currentState(this.operationQueue.size() + count, this.state.getPendingCount());
                    this.metrics.processOperations(count, processTimer.getElapsedMillis());
                    processTimer = new Timer(); // Reset this timer since we may be pulling in new operations.
                    count = 0;
                    if (hasThrottleExemptOperations() || !getThrottler().isThrottlingRequired()) {
                        // Only pull in new operations if we do not require throttling. If we do, we need to go back to
                        // the main OperationProcessor loop and delay processing the next batch of operations.
                        operations = this.operationQueue.poll(getFetchCount());
                    }

                    if (operations.isEmpty()) {
                        log.debug("{}: processOperations (Flush).", this.traceObjectId);
                        synchronized (this.stateLock) {
                            this.dataFrameBuilder.flush();
                        }
                    } else {
                        log.debug("{}: processOperations (Add OperationCount = {}).", this.traceObjectId, operations.size());
                    }
                }
            } catch (Throwable ex) {
                // Fail ALL the operations that haven't been acknowledged yet.
                ex = Exceptions.unwrap(ex);
                this.state.fail(ex, null);

                if (isFatalException(ex)) {
                    // If we encountered a fatal exception, it means we detected something that we cannot possibly recover from.
                    // We need to shutdown right away (this will be done by the main loop).

                    // But first, fail any Operations that we did not have a chance to process yet.
                    cancelIncompleteOperations(operations, ex);
                    throw Exceptions.sneakyThrow(ex);
                }
            }
        }
    }

    /**
     * Processes a single operation.
     * Steps:
     * <ol>
     * <li> Pre-processes operation (in MetadataUpdater).
     * <li> Assigns Sequence Number.
     * <li> Appends to DataFrameBuilder.
     * <li> Accepts operation in MetadataUpdater.
     * </ol>
     *
     * @param operation        The operation to process.
     * @throws Exception If an exception occurred while processing this operation. Depending on the type of the exception,
     * this could be due to the operation itself being invalid, or because we are unable to process any more operations.
     */
    private void processOperation(CompletableOperation operation) throws Exception {
        Preconditions.checkState(!operation.isDone(), "The Operation has already been processed.");

        Operation entry = operation.getOperation();
        synchronized (this.stateLock) {
            // Update Metadata and Operations with any missing data (offsets, lengths, etc) - the Metadata Updater
            // has all the knowledge for that task.
            this.metadataUpdater.preProcessOperation(entry);

            // Entry is ready to be serialized; assign a sequence number.
            entry.setSequenceNumber(this.metadataUpdater.nextOperationSequenceNumber());
            this.dataFrameBuilder.append(entry);
            this.metadataUpdater.acceptOperation(entry);
        }

        log.trace("{}: DataFrameBuilder.Append {}.", this.traceObjectId, entry);
    }

    /**
     * Closes the Operation Queue and fails all Operations in it with the given exception.
     *
     * @param causingException The exception to fail with. If null, it will default to ObjectClosedException.
     */
    private void closeQueue(Throwable causingException) {
        // Close the operation queue and extract any outstanding Operations from it.
        Collection<CompletableOperation> remainingOperations = this.operationQueue.close();
        if (remainingOperations != null && remainingOperations.size() > 0) {
            // If any outstanding Operations were left in the queue, they need to be failed.
            // If no other cause was passed, assume we are closing the queue because we are shutting down.
            Throwable failException = causingException != null ? causingException : new CancellationException();
            cancelIncompleteOperations(remainingOperations, failException);
        }

        // The commit queue will auto-close when we are done and it itself is empty. We just need to unblock it in case
        // it was idle and waiting on a pending take() operation.
        this.commitQueue.cancelPendingTake();
    }

    /**
     * Cancels those Operations in the given list that have not yet completed with the given exception.
     */
    private void cancelIncompleteOperations(Iterable<CompletableOperation> operations, Throwable failException) {
        assert failException != null : "no exception to set";
        int cancelCount = 0;
        for (CompletableOperation o : operations) {
            if (!o.isDone()) {
                this.state.failOperation(o, failException);
                cancelCount++;
            }
        }

        log.warn("{}: Cancelling {} operations with exception: {}.", this.traceObjectId, cancelCount, failException.toString());
    }

    /**
     * Determines whether the given Throwable is a fatal exception from which we cannot recover.
     */
    private static boolean isFatalException(Throwable ex) {
        return ex instanceof DataCorruptionException
                || ex instanceof DataLogWriterNotPrimaryException
                || ex instanceof ObjectClosedException
                || ex instanceof CacheFullException;
    }

    private void processCommits(Collection<List<CompletableOperation>> items) {
        try {
            do {
                Timer memoryCommitTimer = new Timer();
                this.stateUpdater.process(items.stream().flatMap(List::stream).map(CompletableOperation::getOperation).iterator(),
                        this.state::notifyOperationCommitted);
                this.metrics.memoryCommit(items.size(), memoryCommitTimer.getElapsed());
                items = this.commitQueue.poll(MAX_COMMIT_QUEUE_SIZE);
            } while (!items.isEmpty());
        } catch (Throwable ex) {
            // MemoryStateUpdater.process() should only throw DataCorruptionExceptions, but just in case it
            // throws something else (i.e. NullPtr), we still need to handle it.
            log.error("{}: MemoryStateUpdater.process failure.", traceObjectId, ex);

            // Then fail the remaining operations (which also handles fatal errors) and bail out.
            if (isFatalException(ex)) {
                Callbacks.invokeSafely(OperationProcessor.this::errorHandler, ex, null);
            }
        }
    }

    //endregion

    //region QueueProcessingState

    /**
     * Temporary State for the OperationProcessor. Keeps track of pending Operations and allows committing or failing all of them.
     * Note: this class shares state with OperationProcessor, as it accesses many of its private fields and uses its stateLock
     * for synchronization. Care should be taken if it is refactored out of here.
     */
    @ThreadSafe
    private class QueueProcessingState {
        @GuardedBy("stateLock")
        private ArrayList<CompletableOperation> nextFrameOperations;
        @GuardedBy("stateLock")
        private int pendingOperationCount;
        private final MetadataCheckpointPolicy checkpointPolicy;
        @GuardedBy("stateLock")
        private final ArrayDeque<DataFrameBuilder.CommitArgs> metadataTransactions;
        @GuardedBy("stateLock")
        private long highestCommittedDataFrame;

        private QueueProcessingState(MetadataCheckpointPolicy checkpointPolicy) {
            this.checkpointPolicy = Preconditions.checkNotNull(checkpointPolicy, "checkpointPolicy");
            this.nextFrameOperations = new ArrayList<>();
            this.metadataTransactions = new ArrayDeque<>();
            this.highestCommittedDataFrame = -1;
            this.pendingOperationCount = 0;
        }

        /**
         * Adds a new pending operation.
         *
         * @param operation The operation to append.
         */
        void addPending(CompletableOperation operation) {
            cacheUtilizationProvider.adjustPendingBytes(operation.getOperation().getCacheLength());
            synchronized (stateLock) {
                this.nextFrameOperations.add(operation);
                this.pendingOperationCount++;
            }
        }

        /**
         * Records the fact that the given {@link CompletableOperation} is no longer pending (it has either been committed
         * or rejected) and as such, we need to subtract it from the Cache Utilization Provider's accounting.
         *
         * @param o The operation.
         */
        void notifyOperationCommitted(CompletableOperation o) {
            cacheUtilizationProvider.adjustPendingBytes(-o.getOperation().getCacheLength());
        }

        /**
         * Records the fact that the given {@link Operation} is no longer pending (it has either been committed
         * or rejected) and as such, we need to subtract it from the Cache Utilization Provider's accounting.
         *
         * @param o The operation.
         */
        void notifyOperationCommitted(Operation o) {
            cacheUtilizationProvider.adjustPendingBytes(-o.getCacheLength());
        }

        /**
         * Gets a value indicating the number of pending operations
         *
         * @return The count.
         */
        int getPendingCount() {
            synchronized (stateLock) {
                return this.pendingOperationCount;
            }
        }

        /**
         * Callback for when a DataFrame has been Sealed and is ready to be written to the DurableDataLog.
         * Seals the current metadata UpdateTransaction and maps it to the given CommitArgs. This UpdateTransaction
         * marks a point in the OperationMetadataUpdater that corresponds to the state of the Log at the end of the
         * DataFrame represented by the given commitArgs.
         *
         * @param commitArgs The CommitArgs to create a checkpoint for.
         */
        void frameSealed(DataFrameBuilder.CommitArgs commitArgs) {
            synchronized (stateLock) {
                commitArgs.setMetadataTransactionId(OperationProcessor.this.metadataUpdater.sealTransaction());
                commitArgs.setOperations(Collections.unmodifiableList(this.nextFrameOperations));
                this.nextFrameOperations = new ArrayList<>();
                this.metadataTransactions.addLast(commitArgs);
            }
        }

        /**
         * Callback for when a DataFrame has been successfully written to the DurableDataLog.
         * Commits all pending Metadata changes, assigns a TruncationMarker mapped to the given commitArgs and
         * acknowledges the pending operations up to the given commitArgs.
         *
         * It is important to note that this call is inclusive of all calls with arguments prior to it. It will
         * automatically complete all UpdateTransactions (and their corresponding operations) for all commitArgs that are
         * still registered but have a key smaller than the one in the given argument.
         *
         * @param commitArgs The Data Frame Commit Args that triggered this action.
         */
        void commit(DataFrameBuilder.CommitArgs commitArgs) {
            assert commitArgs.getMetadataTransactionId() >= 0 : "DataFrameBuilder.CommitArgs does not have a key set";
            log.debug("{}: CommitSuccess ({}).", traceObjectId, commitArgs);
            Timer timer = new Timer();

            List<List<CompletableOperation>> toAck = null;
            try {
                // Record the end of a frame in the DurableDataLog directly into the base metadata. No need for locking here,
                // as the metadata has its own.
                OperationProcessor.this.metadata.recordTruncationMarker(commitArgs.getLastStartedSequenceNumber(), commitArgs.getLogAddress());
                final long addressSequence = commitArgs.getLogAddress().getSequence();

                synchronized (stateLock) {
                    if (addressSequence <= this.highestCommittedDataFrame) {
                        // Ack came out of order (we already processed one with a higher SeqNo).
                        log.debug("{}: CommitRejected ({}, HighestCommittedDataFrame = {}).", traceObjectId, commitArgs, this.highestCommittedDataFrame);
                        return;
                    }

                    if (state() != State.RUNNING) {
                        // We are shutting down.
                        log.debug("{}: CommitRejected ({}, Not Running, State = {}).", traceObjectId, commitArgs, state());
                        return;
                    }

                    // Collect operations to commit.
                    toAck = collectCompletionCandidates(commitArgs);

                    // Commit metadata updates.
                    OperationProcessor.this.metadataUpdater.commit(commitArgs.getMetadataTransactionId());

                    // Queue operations for memory commit, which will be done asynchronously.
                    queueMemoryCommit(toAck);
                    this.highestCommittedDataFrame = addressSequence;
                }
            } finally {
                if (toAck != null) {
                    toAck.stream().flatMap(Collection::stream).forEach(CompletableOperation::complete);
                    metrics.operationsCompleted(toAck, timer.getElapsed());
                }
                this.checkpointPolicy.recordCommit(commitArgs.getDataFrameLength());
            }
        }

        private void queueMemoryCommit(List<List<CompletableOperation>> toAck) {
            try {
                toAck.forEach(OperationProcessor.this.commitQueue::add);
            } catch (Exception ex) {
                // If we are unable to queue up these operations for whatever reason, we must unregister them from the
                // CacheUtilizationProvider, otherwise we will be "leaking" bytes (i.e., overcounting).
                toAck.forEach(l -> l.forEach(this::notifyOperationCommitted));
                throw ex;
            }
        }

        /**
         * Callback for when a DataFrame has failed to be written to the DurableDataLog.
         * Rolls back pending Metadata changes that are mapped to the given commitArgs (and after) and fails all pending
         * operations that are affected.
         *
         * It is important to note that this call is inclusive of all calls with arguments after it. It will automatically
         * complete all UpdateTransactions (and their corresponding operations) for all commitArgs that are registered but
         * have a key larger than the one in the given argument.
         *
         * @param ex The cause of the failure. The operations will be failed with this as a cause.
         * @param commitArgs The Data Frame Commit Args that triggered this action.
         */
        void fail(Throwable ex, DataFrameBuilder.CommitArgs commitArgs) {
            List<CompletableOperation> toFail = null;
            try {
                synchronized (stateLock) {
                    toFail = collectFailureCandidates(commitArgs);
                    this.pendingOperationCount -= toFail.size();
                }
            } finally {
                if (toFail != null) {
                    toFail.forEach(o -> {
                        failOperation(o, ex);
                        notifyOperationCommitted(o);
                    });
                    metrics.operationsFailed(toFail);
                }
            }

            // All exceptions are final. If we cannot write to DurableDataLog, the safest way out is to shut down and
            // perform a new recovery that will detect any possible data loss or corruption.
            Callbacks.invokeSafely(OperationProcessor.this::errorHandler, ex, null);
        }

        /**
         * Fails the given Operation either with the given failure cause, or with the general stop exception.
         *
         * @param operation    The CompletableOperation to fail.
         * @param failureCause The original failure cause. The operation will be failed with this exception, unless
         *                     the general stopException is set, in which case that takes precedence.
         */
        void failOperation(CompletableOperation operation, Throwable failureCause) {
            synchronized (stateLock) {
                Throwable stopException = OperationProcessor.this.getStopException();
                if (stopException != null) {
                    failureCause = stopException;
                }
            }

            operation.fail(failureCause);
        }

        /**
         * Collects all Operations that have been successfully committed to DurableDataLog and removes the associated
         * Metadata Update Transactions for those commits. The operations themselves are not completed (since we are
         * holding a lock) and the Metadata is not updated while executing this method.
         *
         * @param commitArgs The CommitArgs that points to the DataFrame which successfully committed.
         * @return An ordered List of ordered Lists of Operations that have been committed.
         */
        @GuardedBy("stateLock")
        private List<List<CompletableOperation>> collectCompletionCandidates(DataFrameBuilder.CommitArgs commitArgs) {
            List<List<CompletableOperation>> toAck = new ArrayList<>();
            long transactionId = commitArgs.getMetadataTransactionId();
            boolean checkpointExists = false;
            while (!this.metadataTransactions.isEmpty() && this.metadataTransactions.peekFirst().getMetadataTransactionId() <= transactionId) {
                DataFrameBuilder.CommitArgs t = this.metadataTransactions.pollFirst();
                checkpointExists |= t.getMetadataTransactionId() == transactionId;
                if (t.getOperations().size() > 0) {
                    toAck.add(t.getOperations());
                    this.pendingOperationCount -= t.getOperations().size();
                }
            }

            if (!checkpointExists) {
                // Under normal circumstances, there should always be an UpdateTransaction that matches our argument;
                // however if we had just processed a failure, collectFailureCandidates() may have cleared (and failed)
                // all of them, so, only in that case, would it be OK not to find one.
                log.warn("{}: No Metadata UpdateTransaction found for '{}' (Count={}). This is expected after a critical failure or when OperationProcessor is shutting down.",
                        traceObjectId, this.metadataTransactions.size(), commitArgs);

                // If a failure did happen, then there should be no other entries in metadataTransactions at this point.
                assert this.metadataTransactions.isEmpty() : "No Metadata UpdateTransaction found for given CommitArgs, "
                        + "but there are still entries in metadataTransaction.";
            }
            return toAck;
        }

        /**
         * Rolls back any metadata that is affected by a failure for the given commit args and collects all pending
         * CompletableOperations that are affected. While the metadata is rolled back, the operations themselves
         * are not failed (since this method executes while holding the lock).
         *
         * @param commitArgs The CommitArgs that points to the DataFrame which failed to commit.
         * @return A List where the failure candidates will be collected.
         */
        @GuardedBy("stateLock")
        private List<CompletableOperation> collectFailureCandidates(DataFrameBuilder.CommitArgs commitArgs) {
            // Discard all updates to the metadata.
            List<CompletableOperation> candidates = new ArrayList<>();
            if (commitArgs != null) {
                // Rollback all changes to the metadata from this commit on, and fail all involved operations.
                OperationProcessor.this.metadataUpdater.rollback(commitArgs.getMetadataTransactionId());
                while (!this.metadataTransactions.isEmpty() && this.metadataTransactions.peekLast().getMetadataTransactionId() >= commitArgs.getMetadataTransactionId()) {
                    // Fail all operations in this particular commit.
                    DataFrameBuilder.CommitArgs t = this.metadataTransactions.pollLast();
                    candidates.addAll(t.getOperations());
                }
            } else {
                // Rollback all changes to the metadata and fail all outstanding commits.
                this.metadataTransactions.forEach(t -> candidates.addAll(t.getOperations()));
                this.metadataTransactions.clear();
                OperationProcessor.this.metadataUpdater.rollback(0);
            }

            candidates.addAll(this.nextFrameOperations);
            this.nextFrameOperations.clear();
            return candidates;
        }
    }

    //endregion
}<|MERGE_RESOLUTION|>--- conflicted
+++ resolved
@@ -108,11 +108,7 @@
                 .cacheThrottler(this.cacheUtilizationProvider::getCacheUtilization, this.cacheUtilizationProvider.getCacheTargetUtilization(), this.cacheUtilizationProvider.getCacheMaxUtilization())
                 .batchingThrottler(durableDataLog::getQueueStatistics)
                 .durableDataLogThrottler(durableDataLog.getWriteSettings(), durableDataLog::getQueueStatistics)
-<<<<<<< HEAD
-                .durableLogThrottler(this.stateUpdater::getInMemoryOperationLogSize)
-=======
                 .operationLogThrottler(this.stateUpdater::getInMemoryOperationLogSize)
->>>>>>> f703b72d
                 .build();
         this.throttler = new Throttler(this.metadata.getContainerId(), throttlerCalculator, this::hasThrottleExemptOperations, executor, this.metrics);
         this.cacheUtilizationProvider.registerCleanupListener(this.throttler);
