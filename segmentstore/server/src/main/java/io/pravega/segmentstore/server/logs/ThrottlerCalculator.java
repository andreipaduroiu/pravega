/**
 * Copyright (c) 2017 Dell Inc., or its subsidiaries. All Rights Reserved.
 *
 * Licensed under the Apache License, Version 2.0 (the "License");
 * you may not use this file except in compliance with the License.
 * You may obtain a copy of the License at
 *
 *     http://www.apache.org/licenses/LICENSE-2.0
 */
package io.pravega.segmentstore.server.logs;

import com.google.common.annotations.VisibleForTesting;
import io.pravega.common.MathHelpers;
import io.pravega.segmentstore.storage.QueueStats;
import java.util.List;
import java.util.function.Function;
import java.util.function.Supplier;
import lombok.AccessLevel;
import lombok.Builder;
import lombok.Getter;
import lombok.NonNull;
import lombok.RequiredArgsConstructor;
import lombok.Singular;

/**
 * Helper class that provides methods for calculating various OperationProcessor delays, to be used for batching operations
 * or throttling requests.
 */
@Builder
@RequiredArgsConstructor(access = AccessLevel.PRIVATE)
class ThrottlerCalculator {
    //region Members

    /**
     * Maximum delay (millis) we are willing to introduce in order to perform batching.
     */
    @VisibleForTesting
    static final int MAX_BATCHING_DELAY_MILLIS = 50;
    /**
     * Maximum delay (millis) we are willing to introduce in order to throttle the incoming operations.
     */
    @VisibleForTesting
    static final int MAX_DELAY_MILLIS = 25000;
    /**
     * Adjustment to the target utilization ratio at or above which throttling will begin to apply. This value helps
     * separate the goals of the {@link ThrottlerCalculator.CacheThrottler} (slow operations if we exceed the target) and
     * the CacheManager (keep the Cache Utilization at or below target, so that we may not need to slow operations if
     * we don't need to).
     *
<<<<<<< HEAD
=======
     * The goal of this adjustment is to give the CacheManager enough breathing room so that it can do its job. It's an
     * async task so it is possible that the cache utilization may slightly exceed the target until it can be reduced to
     * an acceptable level. To avoid unnecessary wobbling in throttling, there is a need for a buffer (adjustment) between
     * this target and when we begin throttling.
     *
>>>>>>> 24959a29
     * Example: If CachePolicy.getTargetUtilization()==0.85 and Adjustment==0.05, then throttling will begin to apply
     * at 0.85+0.05=0.90 (90%) of maximum cache capacity.
     */
    @VisibleForTesting
    static final double CACHE_TARGET_UTILIZATION_THRESHOLD_ADJUSTMENT = 0.05;
    /**
     * Number of items in the Commit Backlog above which throttling will apply.
     */
    @VisibleForTesting
    static final int COMMIT_BACKLOG_COUNT_THRESHOLD = 100;
    /**
     * Number of items in the Commit Backlog at or above which the maximum throttling will apply.
     */
    @VisibleForTesting
    static final int COMMIT_BACKLOG_COUNT_FULL_THROTTLE_THRESHOLD = 500;

    @Singular
    private final List<Throttler> throttlers;

    //endregion

    //region Methods

    /**
     * Determines whether there is an immediate need to introduce a throttling delay.
     *
     * @return True if throttling is required, false otherwise.
     */
    boolean isThrottlingRequired() {
        for (Throttler t : this.throttlers) {
            if (t.isThrottlingRequired()) {
                return true;
            }
        }

        return false;
    }

    /**
     * Calculates the amount of time needed to delay based on the configured throttlers. The computed result is not additive,
     * as there is no benefit to adding delays from various Throttle Calculators together. For example, a cache throttling
     * delay will have increased batching as a side effect, so there's no need to include the batching one as well.
     *
     * @return A DelayResult representing the computed delay. This delay is the maximum delay as calculated by the internal
     * throttlers.
     */
    DelayResult getThrottlingDelay() {
        // These delays are not additive. There's no benefit to adding a batching delay on top of a throttling delay, since
        // a throttling delay will have increased batching as a side effect.
        int maxDelay = 0;
        boolean maximum = false;
        ThrottlerName throttlerName = null;
        for (Throttler t : this.throttlers) {
            int delay = t.getDelayMillis();
            if (delay >= MAX_DELAY_MILLIS) {
                // This throttler introduced the maximum delay. No need to search more.
                maxDelay = MAX_DELAY_MILLIS;
                maximum = true;
                throttlerName = t.getName();
                break;
            }

            if (delay > maxDelay) {
                maxDelay = delay;
                throttlerName = t.getName();
            }
        }

        return new DelayResult(throttlerName, maxDelay, maximum);
    }

    private static <T, V extends Number> int calculateBaseDelay(T fullThrottleThreshold, Function<T, V> calculator) {
        return (int) Math.ceil(MAX_DELAY_MILLIS / calculator.apply(fullThrottleThreshold).doubleValue());
    }

    //endregion

    //region Throttlers

    /**
     * Defines the structure of a Throttle Calculator.
     */
    static abstract class Throttler {
        /**
         * Determines whether throttling based on this calculator is absolutely required at this moment.
         */
        abstract boolean isThrottlingRequired();

        /**
         * Calculates a throttling delay based on information available at the moment.
         */
        abstract int getDelayMillis();

        /**
         * Gets a log-friendly name for this Throttle instance.
         *
         * @return
         */
        abstract ThrottlerName getName();
    }

    /**
     * Calculates the amount of time to wait before processing more operations from the queue in order to relieve pressure
     * on the cache. This is based on ReadIndex statistics, mainly cache utilization ratio.
     */
    private static class CacheThrottler extends Throttler {
        private final double targetCacheUtilization;
        private final int baseDelay;
        @NonNull
        private final Supplier<Double> getCacheUtilization;

        CacheThrottler(Supplier<Double> getCacheUtilization, double targetCacheUtilization, double maxCacheUtilization) {
            this.targetCacheUtilization = targetCacheUtilization + CACHE_TARGET_UTILIZATION_THRESHOLD_ADJUSTMENT;
            this.getCacheUtilization = getCacheUtilization;
            if (this.targetCacheUtilization >= maxCacheUtilization) {
                // Since this is externally provided, we need to be able to handle invalid values. If we get too small of
                // a utilization, then we will apply maximum throttle as soon as we reach the min utilization threshold.
                this.baseDelay = MAX_DELAY_MILLIS;
            } else {
                this.baseDelay = calculateBaseDelay(maxCacheUtilization, this::getDelayMultiplier);
            }
        }

        @Override
        boolean isThrottlingRequired() {
            return this.getCacheUtilization.get() > this.targetCacheUtilization;
        }

        @Override
        int getDelayMillis() {
            // We only throttle if we exceed the cache capacity. We increase the throttling amount in a linear fashion.
            return (int) (getDelayMultiplier(this.getCacheUtilization.get()) * this.baseDelay);
        }

        @Override
        ThrottlerName getName() {
            return ThrottlerName.Cache;
        }

        private double getDelayMultiplier(double utilization) {
            return 100 * (utilization - this.targetCacheUtilization);
        }
    }

    /**
     * Calculates the amount of time to wait before processing more operations from the queue in order to relieve pressure
     * from the commit backlog queue. This is based on the OperationProcessor's Commit Queue size.
     */
    @RequiredArgsConstructor
    private static class CommitBacklogThrottler extends Throttler {
        private static final int BASE_DELAY =
                calculateBaseDelay(COMMIT_BACKLOG_COUNT_FULL_THROTTLE_THRESHOLD, CommitBacklogThrottler::getDelayMultiplier);
        @NonNull
        private final Supplier<Integer> getCommitBacklogCount;

        @Override
        boolean isThrottlingRequired() {
            return this.getCommitBacklogCount.get() > COMMIT_BACKLOG_COUNT_THRESHOLD;
        }

        static int getDelayMultiplier(int backlogCount) {
            return backlogCount - COMMIT_BACKLOG_COUNT_THRESHOLD;
        }

        @Override
        int getDelayMillis() {
            // We only throttle if we exceed the threshold. We increase the throttling amount in a linear fashion.
            int count = this.getCommitBacklogCount.get();
            return getDelayMultiplier(count) * BASE_DELAY;
        }

        @Override
        ThrottlerName getName() {
            return ThrottlerName.CommitBacklog;
        }
    }

    /**
     * Calculates the amount of time to wait before processing more operations from the queue in order to aggregate them
     * into larger writes. This is based on statistics from the DurableDataLog.
     */
    @RequiredArgsConstructor
    private static class BatchingThrottler extends Throttler {
        @NonNull
        private final Supplier<QueueStats> getQueueStats;

        @Override
        boolean isThrottlingRequired() {
            // Regardless of what value we get from getDelay(), there is never an immediate need for throttling due to this reason.
            return false;
        }

        @Override
        int getDelayMillis() {
            QueueStats stats = this.getQueueStats.get();

            // The higher the average fill rate, the more efficient use we make of the available capacity. As such, for high
            // fill ratios we don't want to wait too long.
            double fillRatioAdj = MathHelpers.minMax(1 - stats.getAverageItemFillRatio(), 0, 1);

            // Finally, we use the the ExpectedProcessingTime to give us a baseline as to how long items usually take to process.
            int delayMillis = (int) Math.round(stats.getExpectedProcessingTimeMillis() * fillRatioAdj);
            return Math.min(delayMillis, MAX_BATCHING_DELAY_MILLIS);
        }

        @Override
        ThrottlerName getName() {
            return ThrottlerName.Batching;
        }
    }

    //endregion

    //region Builder

    /**
     * Builder for the ThrottlerCalculator class.
     */
    static class ThrottlerCalculatorBuilder {
        /**
         * Includes a Cache Throttler.
         *
         * @param getCacheUtilization    A Supplier that, when invoked, returns a non-negative number representing the cache
         *                               utilization (calculated as the ratio of used cache to total cache available).
         * @param targetCacheUtilization Target cache utilization, at or above which throttling will gradually begin to apply.
         * @param maxCacheUtilization    Maximum allowed cache utilization, at or above which full throttling will apply.
         * @return This builder.
         */
        ThrottlerCalculatorBuilder cacheThrottler(Supplier<Double> getCacheUtilization, double targetCacheUtilization, double maxCacheUtilization) {
            return throttler(new CacheThrottler(getCacheUtilization, targetCacheUtilization, maxCacheUtilization));
        }

        /**
         * Includes a Batching Throttler.
         *
         * @param getQueueStats A Supplier that, when invoked, returns a QueueStats object representing the most recent
         *                      statistics about the DurableDataLog write queue.
         * @return This builder.
         */
        ThrottlerCalculatorBuilder batchingThrottler(Supplier<QueueStats> getQueueStats) {
            return throttler(new BatchingThrottler(getQueueStats));
        }

        /**
         * Includes a Commit Backlog Throttler.
         *
         * @param getCommitBacklogCount A Supplier that, when invoked, returns an Integer representing the most recent size
         *                              of the Commit Backlog Queue.
         * @return This builder.
         */
        ThrottlerCalculatorBuilder commitBacklogThrottler(Supplier<Integer> getCommitBacklogCount) {
            return throttler(new CommitBacklogThrottler(getCommitBacklogCount));
        }
    }

    //endregion

    //region DelayResult

    /**
     * The result returned by the ThrottlerCalculator.
     */
    @RequiredArgsConstructor(access = AccessLevel.PRIVATE)
    @Getter
    static class DelayResult {
        /**
         * The name of the throttler inducing this delay.
         */
        private final ThrottlerName throttlerName;
        /**
         * The suggested delay, in millis.
         */
        private final int durationMillis;
        /**
         * Whether the suggested delay equals or exceeds the maximum defined delay (which usually means it would have been
         * higher if not capped at this value).
         */
        private final boolean maximum;

        @Override
        public String toString() {
            return String.format("%dms (Max=%s, Reason=%s)", this.durationMillis, this.maximum, this.throttlerName);
        }
    }

    //endregion

    //region ThrottlerName

    /**
     * Defines Throttler Names.
     */
    enum ThrottlerName {
        /**
         * Throttling is required in order to aggregate multiple operations together in a single write.
         */
        Batching,
        /**
         * Throttling is required due to excessive Cache utilization.
         */
        Cache,
        /**
         * Throttling is required due to excessive size of the Commit (Memory) Backlog Queue.
         */
        CommitBacklog
    }

    //endregion
}<|MERGE_RESOLUTION|>--- conflicted
+++ resolved
@@ -47,14 +47,11 @@
      * the CacheManager (keep the Cache Utilization at or below target, so that we may not need to slow operations if
      * we don't need to).
      *
-<<<<<<< HEAD
-=======
      * The goal of this adjustment is to give the CacheManager enough breathing room so that it can do its job. It's an
      * async task so it is possible that the cache utilization may slightly exceed the target until it can be reduced to
      * an acceptable level. To avoid unnecessary wobbling in throttling, there is a need for a buffer (adjustment) between
      * this target and when we begin throttling.
      *
->>>>>>> 24959a29
      * Example: If CachePolicy.getTargetUtilization()==0.85 and Adjustment==0.05, then throttling will begin to apply
      * at 0.85+0.05=0.90 (90%) of maximum cache capacity.
      */
