/**
 * Copyright (c) Dell Inc., or its subsidiaries. All Rights Reserved.
 *
 * Licensed under the Apache License, Version 2.0 (the "License");
 * you may not use this file except in compliance with the License.
 * You may obtain a copy of the License at
 *
 *     http://www.apache.org/licenses/LICENSE-2.0
 */
package io.pravega.segmentstore.server.reading;

import io.pravega.common.concurrent.Futures;
import io.pravega.common.io.StreamHelpers;
import io.pravega.common.util.BufferView;
import io.pravega.common.util.ByteArraySegment;
import io.pravega.common.util.ReusableLatch;
import io.pravega.segmentstore.contracts.ReadResult;
import io.pravega.segmentstore.contracts.ReadResultEntry;
import io.pravega.segmentstore.contracts.ReadResultEntryContents;
import io.pravega.segmentstore.contracts.ReadResultEntryType;
import io.pravega.segmentstore.contracts.StreamSegmentNotExistsException;
import io.pravega.segmentstore.contracts.StreamSegmentSealedException;
import io.pravega.segmentstore.contracts.StreamSegmentTruncatedException;
import io.pravega.segmentstore.server.CachePolicy;
import io.pravega.segmentstore.server.EvictableMetadata;
import io.pravega.segmentstore.server.MetadataBuilder;
import io.pravega.segmentstore.server.SegmentMetadata;
import io.pravega.segmentstore.server.TestCacheManager;
import io.pravega.segmentstore.server.UpdateableContainerMetadata;
import io.pravega.segmentstore.server.UpdateableSegmentMetadata;
import io.pravega.segmentstore.server.containers.StreamSegmentMetadata;
import io.pravega.segmentstore.storage.Storage;
<<<<<<< HEAD
import io.pravega.segmentstore.storage.cache.CacheSnapshot;
=======
import io.pravega.segmentstore.storage.cache.CacheState;
>>>>>>> 8b9c69d7
import io.pravega.segmentstore.storage.cache.DirectMemoryCache;
import io.pravega.segmentstore.storage.mocks.InMemoryStorageFactory;
import io.pravega.shared.NameUtils;
import io.pravega.test.common.AssertExtensions;
import io.pravega.test.common.TestUtils;
import io.pravega.test.common.ThreadPooledTestSuite;
import java.io.ByteArrayInputStream;
import java.io.ByteArrayOutputStream;
import java.io.IOException;
import java.io.InputStream;
import java.io.UncheckedIOException;
import java.time.Duration;
import java.util.ArrayList;
import java.util.Arrays;
import java.util.Collection;
import java.util.Collections;
import java.util.HashMap;
import java.util.HashSet;
import java.util.List;
import java.util.Map;
import java.util.Random;
import java.util.UUID;
import java.util.concurrent.CancellationException;
import java.util.concurrent.CompletableFuture;
import java.util.concurrent.CompletionException;
import java.util.concurrent.TimeUnit;
import java.util.concurrent.TimeoutException;
import java.util.concurrent.atomic.AtomicInteger;
import java.util.concurrent.atomic.AtomicLong;
import java.util.function.BiConsumer;
import java.util.function.Consumer;
import java.util.stream.Collectors;
import lombok.Cleanup;
<<<<<<< HEAD
=======
import lombok.Getter;
>>>>>>> 8b9c69d7
import lombok.RequiredArgsConstructor;
import lombok.SneakyThrows;
import lombok.val;
import org.junit.Assert;
import org.junit.Rule;
import org.junit.Test;
import org.junit.rules.Timeout;

/**
 * Unit tests for ContainerReadIndex class.
 */
public class ContainerReadIndexTests extends ThreadPooledTestSuite {
    private static final int SEGMENT_COUNT = 10;
    private static final int TRANSACTIONS_PER_SEGMENT = 5;
    private static final int APPENDS_PER_SEGMENT = 1000;
    private static final int CONTAINER_ID = 123;

    private static final ReadIndexConfig DEFAULT_CONFIG = ReadIndexConfig
            .builder()
            .with(ReadIndexConfig.MEMORY_READ_MIN_LENGTH, 0) // Default: Off (we have a special test for this).
            .with(ReadIndexConfig.STORAGE_READ_ALIGNMENT, 1024)
            .build();
    private static final Duration TIMEOUT = Duration.ofSeconds(20);
    private static final Duration SHORT_TIMEOUT = Duration.ofMillis(20);

    @Rule
    public Timeout globalTimeout = Timeout.seconds(TIMEOUT.getSeconds());

    @Override
    protected int getThreadPoolSize() {
        return 5;
    }

    /**
     * Tests the basic append-read functionality of the ContainerReadIndex, with data fully in it (no tail reads).
     */
    @Test
    public void testAppendRead() throws Exception {
        @Cleanup
        TestContext context = new TestContext();
        ArrayList<Long> segmentIds = createSegments(context);
        HashMap<Long, ArrayList<Long>> transactionsBySegment = createTransactions(segmentIds, context);
        HashMap<Long, ByteArrayOutputStream> segmentContents = new HashMap<>();

        // Merge all Transaction names into the segment list. For this test, we do not care what kind of Segment we have.
        transactionsBySegment.values().forEach(segmentIds::addAll);

        // Add a bunch of writes.
        appendData(segmentIds, segmentContents, context);

        // Check all the appended data.
        checkReadIndex("PostAppend", segmentContents, context);
    }

    /**
     * Tests the basic append-read functionality of the ContainerReadIndex using appends larger than the maximum allowed
     * by the Cache Storage.
     */
    @Test
    public void testLargeAppends() throws Exception {
        final int maxEntryLength = 64 * 1024;
        final int appendCount = 10;
        final Random rnd = new Random(0);
        @Cleanup
        TestContext context = new TestContext();
        context.cacheStorage.maxEntryLength = maxEntryLength;
        long segmentId = createSegments(context).get(0);
        HashMap<Long, ByteArrayOutputStream> segmentContents = new HashMap<>();

        // Add a bunch of writes.
        for (int i = 0; i < appendCount; i++) {
            val data = new ByteArraySegment(new byte[maxEntryLength + i * 10240]);
            rnd.nextBytes(data.array());

            appendSingleWrite(segmentId, data, context);
            recordAppend(segmentId, data, segmentContents);
        }
        // Check all the appended data.
        checkReadIndex("PostAppend", segmentContents, context);
    }

    /**
     * Tests the ability for the ReadIndex to batch multiple index entries together into a bigger read. This test
     * writes a lot of very small appends to the index, then issues a full read (from the beginning) while configuring
     * the read index to return results of no less than a particular size. As an added bonus, it also forces a Storage
     * Read towards the end to make sure the ReadIndex doesn't coalesce those into the result as well.
     */
    @Test
    public void testBatchedRead() throws Exception {
        final int totalAppendLength = 500 * 1000;
        final int maxAppendLength = 100;
        final int minReadLength = 16 * 1024;
        final byte[] segmentData = new byte[totalAppendLength];
        final Random rnd = new Random(0);
        rnd.nextBytes(segmentData);

        final ReadIndexConfig config = ReadIndexConfig.builder().with(ReadIndexConfig.MEMORY_READ_MIN_LENGTH, minReadLength).build();

        @Cleanup
        TestContext context = new TestContext(config, CachePolicy.INFINITE);

        // Create the segment in Storage and populate it with all the data (one segment is sufficient for this test).
        final long segmentId = createSegment(0, context);
        createSegmentsInStorage(context);
        final UpdateableSegmentMetadata segmentMetadata = context.metadata.getStreamSegmentMetadata(segmentId);
        val writeHandle = context.storage.openWrite(segmentMetadata.getName()).join();
        context.storage.write(writeHandle, 0, new ByteArrayInputStream(segmentData), segmentData.length, TIMEOUT).join();
        segmentMetadata.setStorageLength(segmentData.length);

        // Add the contents of the segment to the read index using very small appends (same data as in Storage).
        int writtenLength = 0;
        int remainingLength = totalAppendLength;
        int lastCacheOffset = -1;
        while (remainingLength > 0) {
            int appendLength = rnd.nextInt(maxAppendLength) + 1;
            if (appendLength < remainingLength) {
                // Make another append.
                byte[] appendData = new byte[appendLength];
                System.arraycopy(segmentData, writtenLength, appendData, 0, appendLength);
                appendSingleWrite(segmentId, new ByteArraySegment(appendData), context);
                writtenLength += appendLength;
                remainingLength -= appendLength;
            } else {
                // This would be the last append. Don't add it, so force the read index to load it from Storage.
                lastCacheOffset = writtenLength;
                appendLength = remainingLength;
                writtenLength += appendLength;
                remainingLength = 0;
                segmentMetadata.setLength(writtenLength);
            }
        }

        // Check all the appended data.
        @Cleanup
        ReadResult readResult = context.readIndex.read(segmentId, 0, totalAppendLength, TIMEOUT);
        long expectedCurrentOffset = 0;
        boolean encounteredStorageRead = false;
        while (readResult.hasNext()) {
            ReadResultEntry entry = readResult.next();
            if (entry.getStreamSegmentOffset() < lastCacheOffset) {
                Assert.assertEquals("Expecting only a Cache entry before switch offset.", ReadResultEntryType.Cache, entry.getType());
            } else {
                Assert.assertEquals("Expecting only a Storage entry on or after switch offset.", ReadResultEntryType.Storage, entry.getType());
                entry.requestContent(TIMEOUT);
                entry.getContent().get(TIMEOUT.toMillis(), TimeUnit.MILLISECONDS);
                encounteredStorageRead = true;
            }

            // Check the entry contents.
            byte[] entryData = new byte[entry.getContent().join().getLength()];
            StreamHelpers.readAll(entry.getContent().join().getData(), entryData, 0, entryData.length);
            AssertExtensions.assertArrayEquals("Unexpected data read at offset " + expectedCurrentOffset, segmentData, (int) expectedCurrentOffset, entryData, 0, entryData.length);
            expectedCurrentOffset += entryData.length;

            // Check the entry length. Every result entry should have at least the min length, unless it was prematurely
            // cut short by the storage entry.
            if (expectedCurrentOffset < lastCacheOffset) {
                AssertExtensions.assertGreaterThanOrEqual("Expecting a ReadResultEntry of a minimum length for cache hit.", minReadLength, entryData.length);
            }
        }

        Assert.assertEquals("Not encountered any storage reads, even though one was forced.", lastCacheOffset > 0, encounteredStorageRead);
    }

    /**
     * Tests the readDirect() method on the ReadIndex.
     */
    @Test
    public void testReadDirect() throws Exception {
        final int randomAppendLength = 1024;

        @Cleanup
        TestContext context = new TestContext();
        ArrayList<Long> segmentIds = new ArrayList<>();
        final long segmentId = createSegment(0, context);
        final UpdateableSegmentMetadata segmentMetadata = context.metadata.getStreamSegmentMetadata(segmentId);
        segmentIds.add(segmentId);
        HashMap<Long, ArrayList<Long>> transactionsBySegment = createTransactions(segmentIds, 1, context);
        final long mergedTxId = transactionsBySegment.get(segmentId).get(0);

        // Add data to all segments.
        HashMap<Long, ByteArrayOutputStream> segmentContents = new HashMap<>();
        transactionsBySegment.values().forEach(segmentIds::addAll);
        appendData(segmentIds, segmentContents, context);

        // Mark everything so far (minus a few bytes) as being written to storage.
        segmentMetadata.setStorageLength(segmentMetadata.getLength() - 100);

        // Now partially merge a second transaction
        final long mergedTxOffset = beginMergeTransaction(mergedTxId, segmentMetadata, segmentContents, context);

        // Add one more append after all of this.
        final long endOfMergedDataOffset = segmentMetadata.getLength();
        byte[] appendData = new byte[randomAppendLength];
        new Random(0).nextBytes(appendData);
        appendSingleWrite(segmentId, new ByteArraySegment(appendData), context);
        recordAppend(segmentId, new ByteArraySegment(appendData), segmentContents);

        // At this point, in our (parent) segment:
        // * [0 .. StorageLength): no reads allowed.
        // * [StorageLength .. mergedTxOffset): should be fully available.
        // * [mergedTxOffset .. endOfMergedDataOffset): no reads allowed
        // * [endOfMergedDataOffset .. Length): should be fully available.

        // Verify we are not allowed to read from the range which has already been committed to Storage (invalid arguments).
        for (AtomicLong offset = new AtomicLong(0); offset.get() < segmentMetadata.getStorageLength(); offset.incrementAndGet()) {
            AssertExtensions.assertThrows(
                    String.format("readDirect allowed reading from an illegal offset (%s).", offset),
                    () -> context.readIndex.readDirect(segmentId, offset.get(), 1),
                    ex -> ex instanceof IllegalArgumentException);
        }

        // Verify that any reads overlapping a merged transaction return null (that is, we cannot retrieve the requested data).
        for (long offset = mergedTxOffset - 1; offset < endOfMergedDataOffset; offset++) {
            InputStream resultStream = context.readIndex.readDirect(segmentId, offset, 2);
            Assert.assertNull("readDirect() returned data overlapping a partially merged transaction", resultStream);
        }

        // Verify that we can read from any other offset.
        final byte[] expectedData = segmentContents.get(segmentId).toByteArray();
        BiConsumer<Long, Long> verifyReadResult = (startOffset, endOffset) -> {
            int readLength = (int) (endOffset - startOffset);
            while (readLength > 0) {
                InputStream actualDataStream;
                try {
                    actualDataStream = context.readIndex.readDirect(segmentId, startOffset, readLength);
                } catch (StreamSegmentNotExistsException ex) {
                    throw new CompletionException(ex);
                }
                Assert.assertNotNull(
                        String.format("Unexpected result when data is readily available for Offset = %s, Length = %s.", startOffset, readLength),
                        actualDataStream);

                byte[] actualData = new byte[readLength];
                try {
                    int bytesCopied = StreamHelpers.readAll(actualDataStream, actualData, 0, readLength);
                    Assert.assertEquals(
                            String.format("Unexpected number of bytes read for Offset = %s, Length = %s (pre-partial-merge).", startOffset, readLength),
                            readLength, bytesCopied);
                } catch (IOException ex) {
                    throw new UncheckedIOException(ex); // Technically not possible.
                }

                AssertExtensions.assertArrayEquals("Unexpected data read from the segment at offset " + startOffset,
                        expectedData, startOffset.intValue(), actualData, 0, actualData.length);

                // Setup the read for the next test (where we read 1 less byte than now).
                readLength--;
                if (readLength % 2 == 0) {
                    // For every 2 bytes of decreased read length, increase the start offset by 1. This allows for a greater
                    // number of combinations to be tested.
                    startOffset++;
                }
            }
        };

        // Verify that we can read the cached data just after the StorageLength but before the merged transaction.
        verifyReadResult.accept(segmentMetadata.getStorageLength(), mergedTxOffset);

        // Verify that we can read the cached data just after the merged transaction but before the end of the segment.
        verifyReadResult.accept(endOfMergedDataOffset, segmentMetadata.getLength());
    }

    /**
     * Tests a scenario of truncation that does not happen concurrently with reading (segments are pre-truncated).
     */
    @Test
    public void testTruncate() throws Exception {
        @Cleanup
        TestContext context = new TestContext(DEFAULT_CONFIG, new CachePolicy(Long.MAX_VALUE, Duration.ofMillis(1000000), Duration.ofMillis(10000)));
        ArrayList<Long> segmentIds = createSegments(context);
        HashMap<Long, ByteArrayOutputStream> segmentContents = new HashMap<>();
        appendData(segmentIds, segmentContents, context);

        // Truncate all segments at their mid-points.
        for (int i = 0; i < segmentIds.size(); i++) {
            val sm = context.metadata.getStreamSegmentMetadata(segmentIds.get(i));
            sm.setStartOffset(sm.getLength() / 2);
            if (i % 2 == 0) {
                sm.setStorageLength(sm.getStartOffset());
            } else {
                sm.setStorageLength(sm.getStartOffset() / 2);
            }
        }

        // Check all the appended data. This includes verifying access to already truncated offsets.
        checkReadIndex("PostTruncate", segmentContents, context);
        checkReadIndexDirect(segmentContents, context);

        // Verify that truncated data is eligible for eviction, by checking that at least one Cache Entry is being removed.
        for (long segmentId : segmentIds) {
            val sm = context.metadata.getStreamSegmentMetadata(segmentId);
            sm.setStorageLength(sm.getLength()); // We need to set this in order to verify cache evictions.
        }

        HashSet<Integer> deletedEntries = new HashSet<>();
        context.cacheStorage.deleteCallback = deletedEntries::add;
        context.cacheManager.applyCachePolicy();
        AssertExtensions.assertGreaterThan("Expected at least one cache entry to be removed.", 0, deletedEntries.size());
    }

    /**
     * Tests a scenario of truncation that happens concurrently with reading (segment is truncated while reading).
     */
    @Test
    public void testTruncateConcurrently() throws Exception {
        @Cleanup
        TestContext context = new TestContext();
        List<Long> segmentIds = createSegments(context).subList(0, 1);
        long segmentId = segmentIds.get(0);
        ByteArrayOutputStream segmentContents = new ByteArrayOutputStream();
        appendData(segmentIds, Collections.singletonMap(segmentId, segmentContents), context);

        // Begin a read result.
        UpdateableSegmentMetadata sm = context.metadata.getStreamSegmentMetadata(segmentId);
        @Cleanup
        ReadResult rr = context.readIndex.read(segmentId, 0, (int) sm.getLength(), TIMEOUT);
        ReadResultEntry firstEntry = rr.next();
        firstEntry.requestContent(TIMEOUT);
        int firstEntryLength = firstEntry.getContent().join().getLength();
        AssertExtensions.assertLessThan("Unexpected length of the first read result entry.", sm.getLength(), firstEntryLength);

        // Truncate the segment just after the end of the first returned read result.
        sm.setStartOffset(firstEntryLength + 1);
        ReadResultEntry secondEntry = rr.next();
        Assert.assertTrue("Unexpected ReadResultEntryType.isTerminal of truncated result entry.", secondEntry.getType().isTerminal());
        Assert.assertEquals("Unexpected ReadResultEntryType of truncated result entry.", ReadResultEntryType.Truncated, secondEntry.getType());
        AssertExtensions.assertSuppliedFutureThrows(
                "Expecting getContent() to return a failed CompletableFuture.",
                secondEntry::getContent,
                ex -> ex instanceof StreamSegmentTruncatedException);
        Assert.assertFalse("Unexpected result from hasNext after processing terminal result entry.", rr.hasNext());
    }

    /**
     * Tests the merging of Transactions into their parent StreamSegments.
     */
    @Test
    public void testMerge() throws Exception {
        @Cleanup
        TestContext context = new TestContext();
        ArrayList<Long> segmentIds = createSegments(context);
        HashMap<Long, ArrayList<Long>> transactionsBySegment = createTransactions(segmentIds, context);
        HashMap<Long, ByteArrayOutputStream> segmentContents = new HashMap<>();

        // Put all segment names into one list, for easier appends (but still keep the original lists at hand - we'll need them later).
        ArrayList<Long> allSegmentIds = new ArrayList<>(segmentIds);
        transactionsBySegment.values().forEach(allSegmentIds::addAll);

        // Add a bunch of writes.
        appendData(allSegmentIds, segmentContents, context);

        // Begin-merge all Transactions (part 1/2), and check contents.
        beginMergeTransactions(transactionsBySegment, segmentContents, context);
        checkReadIndex("BeginMerge", segmentContents, context);

        // Complete the merger (part 2/2), and check contents.
        completeMergeTransactions(transactionsBySegment, context);
        checkReadIndex("CompleteMerge", segmentContents, context);
    }

    /**
     * Tests the merging of empty Segments.
     */
    @Test
    public void testMergeEmptySegment() throws Exception {
        @Cleanup
        TestContext context = new TestContext();
        Collection<Long> segmentIds = Collections.singleton(createSegment(0, context));
        HashMap<Long, ArrayList<Long>> transactionsBySegment = createTransactions(segmentIds, 1, context);
        HashMap<Long, ByteArrayOutputStream> segmentContents = new HashMap<>();

        // Add a bunch of writes.
        appendData(segmentIds, segmentContents, context);

        // Begin-merge all Transactions (part 1/2), and check contents.
        beginMergeTransactions(transactionsBySegment, segmentContents, context);
        checkReadIndex("BeginMerge", segmentContents, context);

        // Complete the merger (part 2/2), and check contents.
        completeMergeTransactions(transactionsBySegment, context);
        checkReadIndex("CompleteMerge", segmentContents, context);
    }

    /**
     * Tests the behavior of Future Reads. Scenarios tested include:
     * * Regular appends
     * * Segment sealing
     * * Transaction merging.
     */
    @Test
    @SuppressWarnings("checkstyle:CyclomaticComplexity")
    public void testFutureReads() throws Exception {
        final int nonSealReadLimit = APPENDS_PER_SEGMENT * 25; // About 40-50% of the entire segment length.
        final int triggerFutureReadsEvery = 3; // How many appends to trigger Future reads.
        @Cleanup
        TestContext context = new TestContext();
        ArrayList<Long> segmentIds = createSegments(context);
        HashMap<Long, ArrayList<Long>> transactionsBySegment = createTransactions(segmentIds, context);
        HashMap<Long, ByteArrayOutputStream> segmentContents = new HashMap<>();
        HashMap<Long, ByteArrayOutputStream> readContents = new HashMap<>();
        HashSet<Long> segmentsToSeal = new HashSet<>();
        ArrayList<AsyncReadResultProcessor> readProcessors = new ArrayList<>();
        HashMap<Long, TestReadResultHandler> entryHandlers = new HashMap<>();

        // 1. Put all segment names into one list, for easier appends (but still keep the original lists at hand - we'll need them later).
        ArrayList<Long> allSegmentIds = new ArrayList<>(segmentIds);
        transactionsBySegment.values().forEach(allSegmentIds::addAll);

        AtomicInteger writeCount = new AtomicInteger();
        Runnable triggerFutureReadsCallback = () -> {
            if (writeCount.incrementAndGet() % triggerFutureReadsEvery == 0) {
                context.readIndex.triggerFutureReads(segmentIds);
            }
        };

        // 2. Setup tail reads.
        // First 1/2 of segments will try to read Int32.Max bytes, while the other half will try to read 100 bytes.
        // We will then seal the first 1/2 of the segments, which should cause the tail reads to stop (the remaining
        // should stop upon reaching the limit).
        for (int i = 0; i < segmentIds.size(); i++) {
            long segmentId = segmentIds.get(i);
            ByteArrayOutputStream readContentsStream = new ByteArrayOutputStream();
            readContents.put(segmentId, readContentsStream);

            ReadResult readResult;
            if (i < segmentIds.size() / 2) {
                // We're going to seal this one at one point.
                segmentsToSeal.add(segmentId);
                readResult = context.readIndex.read(segmentId, 0, Integer.MAX_VALUE, TIMEOUT);
            } else {
                // Just a regular one, nothing special.
                readResult = context.readIndex.read(segmentId, 0, nonSealReadLimit, TIMEOUT);
            }

            // The Read callback is only accumulating data in this test; we will then compare it against the real data.
            TestReadResultHandler entryHandler = new TestReadResultHandler(readContentsStream, TIMEOUT);
            entryHandlers.put(segmentId, entryHandler);
            readProcessors.add(AsyncReadResultProcessor.process(readResult, entryHandler, executorService()));
        }

        // 3. Add a bunch of writes.
        appendData(allSegmentIds, segmentContents, context, triggerFutureReadsCallback);

        // 4. Merge all the Transactions.
        beginMergeTransactions(transactionsBySegment, segmentContents, context);
        completeMergeTransactions(transactionsBySegment, context);
        context.readIndex.triggerFutureReads(segmentIds);

        // 5. Add more appends (to the parent segments)
        for (int i = 0; i < 5; i++) {
            for (long segmentId : segmentIds) {
                UpdateableSegmentMetadata segmentMetadata = context.metadata.getStreamSegmentMetadata(segmentId);
                ByteArraySegment data = getAppendData(segmentMetadata.getName(), segmentId, i, writeCount.incrementAndGet());

                // Make sure we increase the Length prior to appending; the ReadIndex checks for this.
                long offset = segmentMetadata.getLength();
                segmentMetadata.setLength(offset + data.getLength());
                context.readIndex.append(segmentId, offset, data);
                recordAppend(segmentId, data, segmentContents);
                triggerFutureReadsCallback.run();
            }
        }

        // 6. Seal those segments that we need to seal.
        segmentsToSeal.forEach(segmentId -> context.metadata.getStreamSegmentMetadata(segmentId).markSealed());

        // Trigger future reads on all segments we know about; some may not have had a trigger in a while (see callback above).
        context.readIndex.triggerFutureReads(segmentIds);

        // Now wait for all the reads to complete, and verify their results against the expected output.
        Futures.allOf(entryHandlers.values().stream().map(TestReadResultHandler::getCompleted).collect(Collectors.toList())).get(TIMEOUT.toMillis(), TimeUnit.MILLISECONDS);
        readProcessors.forEach(AsyncReadResultProcessor::close);

        // Check to see if any errors got thrown (and caught) during the reading process).
        for (Map.Entry<Long, TestReadResultHandler> e : entryHandlers.entrySet()) {
            Throwable err = e.getValue().getError().get();
            if (err != null) {
                // Check to see if the exception we got was a SegmentSealedException. If so, this is only expected if the segment was to be sealed.
                // The next check (see below) will verify if the segments were properly read).
                if (!(err instanceof StreamSegmentSealedException && segmentsToSeal.contains(e.getKey()))) {
                    Assert.fail("Unexpected error happened while processing Segment " + e.getKey() + ": " + e.getValue().getError().get());
                }
            }
        }

        // Compare, byte-by-byte, the outcome of the tail reads.
        Assert.assertEquals("Unexpected number of segments were read.", segmentContents.size(), readContents.size());
        for (long segmentId : segmentIds) {
            boolean isSealed = segmentsToSeal.contains(segmentId);

            byte[] expectedData = segmentContents.get(segmentId).toByteArray();
            byte[] actualData = readContents.get(segmentId).toByteArray();
            int expectedLength = isSealed ? expectedData.length : nonSealReadLimit;
            Assert.assertEquals("Unexpected read length for segment " + expectedData.length, expectedLength, actualData.length);
            AssertExtensions.assertArrayEquals("Unexpected read contents for segment " + segmentId, expectedData, 0, actualData, 0, actualData.length);
        }

        // Finally, pick a non-sealed segment, issue a Future Read from it and then close the index - verify the Future
        // Read is cancelled.
        Long notSealedId = segmentIds.stream().filter(id -> !segmentsToSeal.contains(id)).findFirst().orElse(null);
        Assert.assertNotNull("Expecting at least one non-sealed segment.", notSealedId);
        @Cleanup
        ReadResult rr = context.readIndex.read(notSealedId, context.metadata.getStreamSegmentMetadata(notSealedId).getLength(), 1, TIMEOUT);
        ReadResultEntry fe = rr.next();
        Assert.assertEquals("Expecting a Future Read.", ReadResultEntryType.Future, fe.getType());
        Assert.assertFalse("Not expecting Future Read to be completed.", fe.getContent().isDone());
        context.readIndex.close();
        Assert.assertTrue("Expected the Future Read to have been cancelled when the ReadIndex was closed.", fe.getContent().isCancelled());
    }

    /**
     * Tests the behavior of Future Reads on an empty index that is sealed.
     */
    @Test
    public void testFutureReadsEmptyIndex() throws Exception {
        @Cleanup
        TestContext context = new TestContext();

        // Create an empty segment. This is the easiest way to ensure the Read Index is empty.
        long segmentId = createSegment(0, context);
        @Cleanup
        val rr = context.readIndex.read(segmentId, 0, 1, TIMEOUT);
        val futureReadEntry = rr.next();
        Assert.assertEquals("Unexpected entry type.", ReadResultEntryType.Future, futureReadEntry.getType());
        Assert.assertFalse("ReadResultEntry is completed.", futureReadEntry.getContent().isDone());

        // Seal the segment. This should complete all future reads.
        context.metadata.getStreamSegmentMetadata(segmentId).markSealed();
        context.readIndex.triggerFutureReads(Collections.singleton(segmentId));
        Assert.assertTrue("Expected future read to be failed after sealing.", futureReadEntry.getContent().isCompletedExceptionally());
        AssertExtensions.assertSuppliedFutureThrows(
                "Expected future read to be failed with appropriate exception.",
                futureReadEntry::getContent,
                ex -> ex instanceof StreamSegmentSealedException);
    }


    /**
     * Tests the ability to auto-unregister Future Reads if they are cancelled externally.
     */
    @Test
    public void testFutureReadsCancelled() throws Exception {
        @Cleanup
        TestContext context = new TestContext();

        // Create an empty segment. This is the easiest way to ensure the Read Index is empty.
        long segmentId = createSegment(0, context);
        @Cleanup
        val rr = context.readIndex.read(segmentId, 0, 1, TIMEOUT);
        val futureReadEntry = rr.next();
        Assert.assertEquals("Unexpected entry type.", ReadResultEntryType.Future, futureReadEntry.getType());
        Assert.assertFalse("ReadResultEntry is completed.", futureReadEntry.getContent().isDone());

        rr.close();
        Assert.assertTrue(futureReadEntry.getContent().isCancelled());

        AssertExtensions.assertEventuallyEquals("FutureReadResultEntry not unregistered after owning ReadResult closed.",
                0, () -> context.readIndex.getIndex(segmentId).getFutureReadCount(),
                10, TIMEOUT.toMillis());
    }

    /**
     * Tests the handling of invalid operations. Scenarios include:
     * * Appends at wrong offsets
     * * Bad SegmentIds
     * * Invalid merge operations or sequences (complete before merge, merging non-Transactions, etc.)
     * * Operations not allowed in or not in recovery
     */
    @Test
    public void testInvalidOperations() throws Exception {
        @Cleanup
        TestContext context = new TestContext();

        // Create a segment and a Transaction.
        long segmentId = 0;
        String segmentName = getSegmentName((int) segmentId);
        context.metadata.mapStreamSegmentId(segmentName, segmentId);
        initializeSegment(segmentId, context);

        long transactionId = segmentId + 1;
        String transactionName = NameUtils.getTransactionNameFromId(segmentName, UUID.randomUUID());
        context.metadata.mapStreamSegmentId(transactionName, transactionId);
        initializeSegment(transactionId, context);

        ByteArraySegment appendData = new ByteArraySegment("foo".getBytes());
        UpdateableSegmentMetadata segmentMetadata = context.metadata.getStreamSegmentMetadata(segmentId);
        long segmentOffset = segmentMetadata.getLength();
        segmentMetadata.setLength(segmentOffset + appendData.getLength());
        context.readIndex.append(segmentId, segmentOffset, appendData);

        UpdateableSegmentMetadata transactionMetadata = context.metadata.getStreamSegmentMetadata(transactionId);
        long transactionOffset = transactionMetadata.getLength();
        transactionMetadata.setLength(transactionOffset + appendData.getLength());
        context.readIndex.append(transactionId, transactionOffset, appendData);

        // 1. Appends at wrong offsets.
        AssertExtensions.assertThrows(
                "append did not throw the correct exception when provided with an offset beyond the Segment's DurableLogOffset.",
                () -> context.readIndex.append(segmentId, Integer.MAX_VALUE, appendData),
                ex -> ex instanceof IllegalArgumentException);

        AssertExtensions.assertThrows(
                "append did not throw the correct exception when provided with invalid offset.",
                () -> context.readIndex.append(segmentId, 0, appendData),
                ex -> ex instanceof IllegalArgumentException);

        // 2. Appends or reads with wrong SegmentIds
        AssertExtensions.assertThrows(
                "append did not throw the correct exception when provided with invalid SegmentId.",
                () -> context.readIndex.append(transactionId + 1, 0, appendData),
                ex -> ex instanceof IllegalArgumentException);

        AssertExtensions.assertThrows(
                "read did not throw the correct exception when provided with invalid SegmentId.",
                () -> context.readIndex.read(transactionId + 1, 0, 1, TIMEOUT),
                ex -> ex instanceof IllegalArgumentException);

        // 3. TriggerFutureReads with wrong Segment Ids
        ArrayList<Long> badSegmentIds = new ArrayList<>();
        badSegmentIds.add(transactionId + 1);
        AssertExtensions.assertThrows(
                "triggerFutureReads did not throw the correct exception when provided with invalid SegmentId.",
                () -> context.readIndex.triggerFutureReads(badSegmentIds),
                ex -> ex instanceof IllegalArgumentException);

        // 4. Merge with invalid arguments.
        long secondSegmentId = transactionId + 1;
        context.metadata.mapStreamSegmentId(getSegmentName((int) secondSegmentId), secondSegmentId);
        initializeSegment(secondSegmentId, context);
        AssertExtensions.assertThrows(
                "beginMerge did not throw the correct exception when attempting to merge a stand-along Segment.",
                () -> context.readIndex.beginMerge(secondSegmentId, 0, segmentId),
                ex -> ex instanceof IllegalArgumentException);

        AssertExtensions.assertThrows(
                "completeMerge did not throw the correct exception when called on a Transaction that did not have beginMerge called for.",
                () -> context.readIndex.completeMerge(segmentId, transactionId),
                ex -> ex instanceof IllegalArgumentException);

        AssertExtensions.assertThrows(
                "beginMerge did not throw the correct exception when called on a Transaction that was not sealed.",
                () -> context.readIndex.beginMerge(segmentId, 0, transactionId),
                ex -> ex instanceof IllegalArgumentException);

        transactionMetadata.markSealed();
        long mergeOffset = segmentMetadata.getLength();
        segmentMetadata.setLength(mergeOffset + transactionMetadata.getLength());
        context.readIndex.beginMerge(segmentId, mergeOffset, transactionId);
        AssertExtensions.assertThrows(
                "append did not throw the correct exception when called on a Transaction that was already sealed.",
                () -> context.readIndex.append(transactionId, transactionMetadata.getLength(), appendData),
                ex -> ex instanceof IllegalArgumentException);
    }

    /**
     * Tests the ability to read data from Storage.
     */
    @Test
    public void testStorageReads() throws Exception {
        // Create all the segments in the metadata.
        @Cleanup
        TestContext context = new TestContext();
        ArrayList<Long> segmentIds = createSegments(context);
        HashMap<Long, ArrayList<Long>> transactionsBySegment = createTransactions(segmentIds, context);
        HashMap<Long, ByteArrayOutputStream> segmentContents = new HashMap<>();

        // Merge all Transaction names into the segment list. For this test, we do not care what kind of Segment we have.
        transactionsBySegment.values().forEach(segmentIds::addAll);

        // Create all the segments in storage.
        createSegmentsInStorage(context);

        // Append data (in storage).
        appendDataInStorage(context, segmentContents);

        // Check all the appended data.
        checkReadIndex("StorageReads", segmentContents, context);

        // Pretty brutal, but will do the job for this test: delete all segments from the storage. This way, if something
        // wasn't cached properly in the last read, the ReadIndex would delegate to Storage, which would fail.
        for (long segmentId : segmentIds) {
            val handle = context.storage.openWrite(context.metadata.getStreamSegmentMetadata(segmentId).getName()).join();
            context.storage.delete(handle, TIMEOUT).join();
        }

        // Now do the read again - if everything was cached properly in the previous call to 'checkReadIndex', no Storage
        // call should be executed.
        checkReadIndex("CacheReads", segmentContents, context);
    }

    /**
     * Tests the ability to handle Storage read failures.
     */
    @Test
    public void testStorageFailedReads() {
        // Create all segments (Storage and Metadata).
        @Cleanup
        TestContext context = new TestContext();
        ArrayList<Long> segmentIds = createSegments(context);
        createSegmentsInStorage(context);

        // Read beyond Storage actual offset (metadata is corrupt)
        long testSegmentId = segmentIds.get(0);
        UpdateableSegmentMetadata sm = context.metadata.getStreamSegmentMetadata(testSegmentId);
        sm.setStorageLength(1024 * 1024);
        sm.setLength(1024 * 1024);

        AssertExtensions.assertThrows(
                "Unexpected exception when attempting to read beyond the Segment length in Storage.",
                () -> {
                    @Cleanup
                    ReadResult readResult = context.readIndex.read(testSegmentId, 0, 100, TIMEOUT);
                    Assert.assertTrue("Unexpected value from hasNext() when there should be at least one ReadResultEntry.", readResult.hasNext());
                    ReadResultEntry entry = readResult.next();
                    Assert.assertEquals("Unexpected ReadResultEntryType.", ReadResultEntryType.Storage, entry.getType());
                    entry.requestContent(TIMEOUT);
                    entry.getContent().get(TIMEOUT.toMillis(), TimeUnit.MILLISECONDS);
                },
                ex -> ex instanceof ArrayIndexOutOfBoundsException);

        // Segment not exists (exists in metadata, but not in Storage)
        val handle = context.storage.openWrite(sm.getName()).join();
        context.storage.delete(handle, TIMEOUT).join();
        AssertExtensions.assertThrows(
                "Unexpected exception when attempting to from a segment that exists in Metadata, but not in Storage.",
                () -> {
                    @Cleanup
                    ReadResult readResult = context.readIndex.read(testSegmentId, 0, 100, TIMEOUT);
                    Assert.assertTrue("Unexpected value from hasNext() when there should be at least one ReadResultEntry.", readResult.hasNext());
                    ReadResultEntry entry = readResult.next();
                    Assert.assertEquals("Unexpected ReadResultEntryType.", ReadResultEntryType.Storage, entry.getType());
                    entry.requestContent(TIMEOUT);
                    entry.getContent().get(TIMEOUT.toMillis(), TimeUnit.MILLISECONDS);
                },
                ex -> ex instanceof StreamSegmentNotExistsException);
    }

    /**
     * Tests the ability to perform mixed reads (Storage and DurableLog-only data).
     */
    @Test
    public void testMixedReads() throws Exception {
        // Create all the segments in the metadata.
        @Cleanup
        TestContext context = new TestContext();
        ArrayList<Long> segmentIds = createSegments(context);
        HashMap<Long, ArrayList<Long>> transactionsBySegment = createTransactions(segmentIds, context);
        HashMap<Long, ByteArrayOutputStream> segmentContents = new HashMap<>();

        // Merge all Transaction names into the segment list. For this test, we do not care what kind of Segment we have.
        transactionsBySegment.values().forEach(segmentIds::addAll);

        // Create all the segments in storage.
        createSegmentsInStorage(context);

        // Append data (in storage).
        appendDataInStorage(context, segmentContents);

        // Append data (in read index - this is at offsets after the data we appended in Storage).
        appendData(segmentIds, segmentContents, context);

        // Check all the appended data.
        checkReadIndex("PostAppend", segmentContents, context);
    }

    /**
     * Tests the ability to evict entries from the ReadIndex under various conditions:
     * * If an entry is aged out
     * * If an entry is pushed out because of cache space pressure.
     *
     * This also verifies that certain entries, such as RedirectReadIndexEntries and entries after the Storage Offset are
     * not removed.
     *
     * The way this test goes is as follows (it's pretty subtle, because there aren't many ways to hook into the ReadIndex and see what it's doing)
     * 1. It creates a bunch of segments, and populates them in storage (each) up to offset N/2-1 (this is called pre-storage)
     * 2. It populates the ReadIndex for each of those segments from offset N/2 to offset N-1 (this is called post-storage)
     * 3. It loads all the data from Storage into the ReadIndex, in entries of size equal to those already loaded in step #2.
     * 3a. At this point, all the entries added in step #2 have Generations 0..A/4-1, and step #3 have generations A/4..A-1
     * 4. Append more data at the end. This forces the generation to increase to 1.25A.
     * 4a. Nothing should be evicted from the cache now, since the earliest items are all post-storage.
     * 5. We 'touch' (read) the first 1/3 of pre-storage entries (offsets 0..N/4).
     * 5a. At this point, those entries (offsets 0..N/6) will have the newest generations (1.25A..1.5A)
     * 6. We append more data (equivalent to the data we touched)
     * 6a. Nothing should be evicted, since those generations that were just eligible for removal were touched and bumped up.
     * 7. We forcefully increase the current generation by 1 (without touching the ReadIndex)
     * 7a. At this point, we expect all the pre-storage items, except the touched ones, to be evicted. This is generations 0.25A-0.75A.
     * 8. Update the metadata and indicate that all the post-storage entries are now pre-storage and bump the generation by 0.75A.
     * 8a. At this point, we expect all former post-storage items and pre-storage items to be evicted (in this order).
     * <p>
     * The final order of eviction (in terms of offsets, for each segment), is:
     * * 0.25N-0.75N, 0.75N..N, N..1.25N, 0..0.25N, 1.25N..1.5N (remember that we added quite a bunch of items after the initial run).
     */
    @Test
    @SuppressWarnings("checkstyle:CyclomaticComplexity")
    public void testCacheEviction() throws Exception {
        // Create a CachePolicy with a set number of generations and a known max size.
        // Each generation contains exactly one entry, so the number of generations is also the number of entries.
        // We append one byte at each time. This allows us to test edge cases as well by having the finest precision when
        // it comes to selecting which bytes we want evicted and which kept.
        final int appendSize = 1;
        final int entriesPerSegment = 100; // This also doubles as number of generations (each generation, we add one append for each segment).
        final int cacheMaxSize = SEGMENT_COUNT * entriesPerSegment * appendSize;
        final int postStorageEntryCount = entriesPerSegment / 4; // 25% of the entries are beyond the StorageOffset
        final int preStorageEntryCount = entriesPerSegment - postStorageEntryCount; // 75% of the entries are before the StorageOffset.
        CachePolicy cachePolicy = new CachePolicy(cacheMaxSize, 1.0, 1.0, Duration.ofMillis(1000 * 2 * entriesPerSegment), Duration.ofMillis(1000));

        // To properly test this, we want predictable storage reads.
        ReadIndexConfig config = ReadIndexConfig.builder().with(ReadIndexConfig.STORAGE_READ_ALIGNMENT, appendSize).build();

        ArrayList<Integer> removedEntries = new ArrayList<>();
        @Cleanup
        TestContext context = new TestContext(config, cachePolicy);
        // To ease our testing, we disable appends and instruct the TestCache to report the same value for UsedBytes as it
        // has for StoredBytes. This shields us from having to know internal details about the layout of the cache.
        context.cacheStorage.usedBytesSameAsStoredBytes = true;
        context.cacheStorage.disableAppends = true;
        context.cacheStorage.deleteCallback = removedEntries::add; // Record every cache removal.

        // Create the segments (metadata + storage).
        ArrayList<Long> segmentIds = createSegments(context);
        createSegmentsInStorage(context);

        // Populate the Storage with appropriate data.
        byte[] preStorageData = new byte[preStorageEntryCount * appendSize];
        for (long segmentId : segmentIds) {
            UpdateableSegmentMetadata sm = context.metadata.getStreamSegmentMetadata(segmentId);
            val handle = context.storage.openWrite(sm.getName()).join();
            context.storage.write(handle, 0, new ByteArrayInputStream(preStorageData), preStorageData.length, TIMEOUT).join();
            sm.setStorageLength(preStorageData.length);
            sm.setLength(preStorageData.length);
        }

        val cacheMappings = new HashMap<Integer, SegmentOffset>();

        // Callback that appends one entry at the end of the given segment id.
        Consumer<Long> appendOneEntry = segmentId -> {
            UpdateableSegmentMetadata sm = context.metadata.getStreamSegmentMetadata(segmentId);
            byte[] data = new byte[appendSize];
            long offset = sm.getLength();
            sm.setLength(offset + data.length);
            try {
                context.cacheStorage.insertCallback = address -> cacheMappings.put(address, new SegmentOffset(segmentId, offset));
                context.readIndex.append(segmentId, offset, new ByteArraySegment(data));
            } catch (StreamSegmentNotExistsException ex) {
                throw new CompletionException(ex);
            }
        };

        // Populate the ReadIndex with the Append entries (post-StorageOffset)
        for (int i = 0; i < postStorageEntryCount; i++) {
            segmentIds.forEach(appendOneEntry);

            // Each time we make a round of appends (one per segment), we increment the generation in the CacheManager.
            context.cacheManager.applyCachePolicy();
        }

        // Read all the data from Storage, making sure we carefully associate them with the proper generation.
        for (int i = 0; i < preStorageEntryCount; i++) {
            long offset = i * appendSize;
            for (long segmentId : segmentIds) {
                @Cleanup
                ReadResult result = context.readIndex.read(segmentId, offset, appendSize, TIMEOUT);
                ReadResultEntry resultEntry = result.next();
                Assert.assertEquals("Unexpected type of ReadResultEntry when trying to load up data into the ReadIndex Cache.", ReadResultEntryType.Storage, resultEntry.getType());
                CompletableFuture<Void> insertedInCache = new CompletableFuture<>();
                context.cacheStorage.insertCallback = address -> {
                    cacheMappings.put(address, new SegmentOffset(segmentId, offset));
                    insertedInCache.complete(null);
                };
                resultEntry.requestContent(TIMEOUT);
                ReadResultEntryContents contents = resultEntry.getContent().get(TIMEOUT.toMillis(), TimeUnit.MILLISECONDS);
                Assert.assertFalse("Not expecting more data to be available for reading.", result.hasNext());
                Assert.assertEquals("Unexpected ReadResultEntry length when trying to load up data into the ReadIndex Cache.", appendSize, contents.getLength());

                // Wait for the entry to be inserted into the cache before moving on.
                insertedInCache.get(TIMEOUT.toMillis(), TimeUnit.MILLISECONDS);
            }

            context.cacheManager.applyCachePolicy();
        }

        Assert.assertEquals("Not expecting any removed Cache entries at this point (cache is not full).", 0, removedEntries.size());

        // Append more data (equivalent to all post-storage entries), and verify that NO entries are being evicted (we cannot evict post-storage entries).
        for (int i = 0; i < postStorageEntryCount; i++) {
            segmentIds.forEach(appendOneEntry);
            context.cacheManager.applyCachePolicy();
        }

        Assert.assertEquals("Not expecting any removed Cache entries at this point (only eligible entries were post-storage).", 0, removedEntries.size());

        // 'Touch' the first few entries read from storage. This should move them to the back of the queue (they won't be the first ones to be evicted).
        int touchCount = preStorageEntryCount / 3;
        for (int i = 0; i < touchCount; i++) {
            long offset = i * appendSize;
            for (long segmentId : segmentIds) {
                @Cleanup
                ReadResult result = context.readIndex.read(segmentId, offset, appendSize, TIMEOUT);
                ReadResultEntry resultEntry = result.next();
                Assert.assertEquals("Unexpected type of ReadResultEntry when trying to load up data into the ReadIndex Cache.", ReadResultEntryType.Cache, resultEntry.getType());
            }
        }

        // Append more data (equivalent to the amount of data we 'touched'), and verify that the entries we just touched are not being removed..
        for (int i = 0; i < touchCount; i++) {
            segmentIds.forEach(appendOneEntry);
            context.cacheManager.applyCachePolicy();
        }

        Assert.assertEquals("Not expecting any removed Cache entries at this point (we touched old entries and they now have the newest generation).", 0, removedEntries.size());

        // Increment the generations so that we are caught up to just before the generation where the "touched" items now live.
        context.cacheManager.applyCachePolicy();

        // We expect all but the 'touchCount' pre-Storage entries to be removed.
        int expectedRemovalCount = (preStorageEntryCount - touchCount) * SEGMENT_COUNT;
        Assert.assertEquals("Unexpected number of removed entries after having forced out all pre-storage entries.", expectedRemovalCount, removedEntries.size());

        // Now update the metadata and indicate that all the post-storage data has been moved to storage.
        segmentIds.forEach(segmentId -> {
            UpdateableSegmentMetadata sm = context.metadata.getStreamSegmentMetadata(segmentId);
            sm.setStorageLength(sm.getLength());
        });

        // We add one artificial entry, which we'll be touching forever and ever; this forces the CacheManager to
        // update its current generation every time. We will be ignoring this entry for our test.
        SegmentMetadata readSegment = context.metadata.getStreamSegmentMetadata(segmentIds.get(0));
        appendOneEntry.accept(readSegment.getId());

        // Now evict everything (whether by size of by aging out).
        for (int i = 0; i < cachePolicy.getMaxGenerations(); i++) {
            @Cleanup
            ReadResult result = context.readIndex.read(readSegment.getId(), readSegment.getLength() - appendSize, appendSize, TIMEOUT);
            result.next();
            context.cacheManager.applyCachePolicy();
        }

        int expectedRemovalCountPerSegment = entriesPerSegment + touchCount + postStorageEntryCount;
        int expectedTotalRemovalCount = SEGMENT_COUNT * expectedRemovalCountPerSegment;
        Assert.assertEquals("Unexpected number of removed entries after having forced out all the entries.", expectedTotalRemovalCount, removedEntries.size());

        // Finally, verify that the evicted items are in the correct order (for each segment). See this test's description for details.
        for (long segmentId : segmentIds) {
            List<SegmentOffset> segmentRemovedKeys = removedEntries.stream()
                    .map(cacheMappings::get)
                    .filter(e -> e.segmentId == segmentId)
                    .collect(Collectors.toList());
            Assert.assertEquals("Unexpected number of removed entries for segment " + segmentId, expectedRemovalCountPerSegment, segmentRemovedKeys.size());

            // The correct order of eviction (N=entriesPerSegment) is: 0.25N-0.75N, 0.75N..N, N..1.25N, 0..0.25N, 1.25N..1.5N.
            // This is equivalent to the following tests
            // 0.25N-1.25N
            checkOffsets(segmentRemovedKeys, segmentId, 0, entriesPerSegment, entriesPerSegment * appendSize / 4, appendSize);

            // 0..0.25N
            checkOffsets(segmentRemovedKeys, segmentId, entriesPerSegment, entriesPerSegment / 4, 0, appendSize);

            //1.25N..1.5N
            checkOffsets(segmentRemovedKeys, segmentId, entriesPerSegment + entriesPerSegment / 4, entriesPerSegment / 4, (int) (entriesPerSegment * appendSize * 1.25), appendSize);
        }
    }

    /**
     * Tests the {@link ContainerReadIndex#cleanup} method as well as its handling of inactive segments.
     */
    @Test
    public void testCleanup() throws Exception {
        // Create all the segments in the metadata.
        @Cleanup
        TestContext context = new TestContext();
        ArrayList<Long> segmentIds = createSegments(context);

        final long activeSegmentId = segmentIds.get(0); // Always stays active.
        final long inactiveSegmentId1 = segmentIds.get(1); // Becomes inactive - used for cleanup()
        final long inactiveSegmentId2 = segmentIds.get(2); // Becomes inactive - used for getOrCreateIndex() (any op).
        final long reactivatedSegmentId1 = segmentIds.get(3); // Becomes inactive and then active again (for cleanup)
        final long reactivatedSegmentId2 = segmentIds.get(4); // Becomes inactive and then active again (for getOrCreateIndex()).

        // Add a zero-byte append, which ensures the Segments' Read Indices are initialized.
        for (val id : segmentIds) {
            context.readIndex.append(id, 0, new ByteArraySegment(new byte[0]));
        }

        // Mark 2 segments as inactive, but do not evict them yet. We simulate a concurrent eviction, when the segment is
        // first marked as inactive and the Read Index receives a request for it before it gets evicted.
        markInactive(inactiveSegmentId1, context);
        markInactive(inactiveSegmentId2, context);

        // Evict 2 segments (which also marks them as inactive), then re-map them as active segments (which gives them
        // new instances of their Segment Metadatas).
        val reactivatedSegment2OldIndex = context.readIndex.getIndex(reactivatedSegmentId2);
        evict(reactivatedSegmentId1, context);
        evict(reactivatedSegmentId2, context);
        createSegment(reactivatedSegmentId1, context);
        createSegment(reactivatedSegmentId2, context);

        // Test cleanup().
        context.readIndex.cleanup(Arrays.asList(activeSegmentId, inactiveSegmentId1, reactivatedSegmentId1));
        Assert.assertNotNull("Active segment's index removed during cleanup.", context.readIndex.getIndex(activeSegmentId));
        Assert.assertNull("Inactive segment's index not removed during cleanup.", context.readIndex.getIndex(inactiveSegmentId1));
        Assert.assertNull("Reactivated segment's index not removed during cleanup.", context.readIndex.getIndex(reactivatedSegmentId1));

        // Test getOrCreateIndex() via append() (any other operation could be used for this, but this is the simplest to setup).
        AssertExtensions.assertThrows(
                "Appending to inactive segment succeeded.",
                () -> context.readIndex.append(inactiveSegmentId2, 0, new ByteArraySegment(new byte[0])),
                ex -> ex instanceof IllegalArgumentException);

        // This should re-create the index.
        context.readIndex.append(reactivatedSegmentId2, 0, new ByteArraySegment(new byte[0]));
        Assert.assertNotEquals("Reactivated Segment's ReadIndex was not re-created.",
                reactivatedSegment2OldIndex, context.readIndex.getIndex(reactivatedSegmentId2));
    }

    // region Scenario-based tests

    /**
     * Tests the following Scenario, where the ReadIndex would either read from a bad offset or fail with an invalid offset
     * when reading in certain conditions:
     * * A segment has a transaction, which has N bytes written to it.
     * * The transaction is merged into its parent segment at offset M > N.
     * * At least one byte of the transaction is evicted from the cache
     * * A read is issued to the parent segment for that byte that was evicted
     * * The ReadIndex is supposed to issue a Storage Read with an offset inside the transaction range (so translate
     * from the parent's offset to the transaction's offset). However, after the read, it is supposed to look like the
     * data was read from the parent segment, so it should not expose the adjusted offset at all.
     * <p>
     * This very specific unit test is a result of a regression found during testing.
     */
    @Test
    public void testStorageReadTransactionNoCache() throws Exception {
        CachePolicy cachePolicy = new CachePolicy(1, Duration.ZERO, Duration.ofMillis(1));
        @Cleanup
        TestContext context = new TestContext(DEFAULT_CONFIG, cachePolicy);

        // Create parent segment and one transaction
        long parentId = createSegment(0, context);
        long transactionId = createTransaction(1, context);
        createSegmentsInStorage(context);
        ByteArrayOutputStream writtenStream = new ByteArrayOutputStream();

        // Write something to the transaction, and make sure it also makes its way to Storage.
        UpdateableSegmentMetadata parentMetadata = context.metadata.getStreamSegmentMetadata(parentId);
        UpdateableSegmentMetadata transactionMetadata = context.metadata.getStreamSegmentMetadata(transactionId);
        ByteArraySegment transactionWriteData = getAppendData(transactionMetadata.getName(), transactionId, 0, 0);
        appendSingleWrite(transactionId, transactionWriteData, context);
        val handle = context.storage.openWrite(transactionMetadata.getName()).join();
        context.storage.write(handle, 0, transactionWriteData.getReader(), transactionWriteData.getLength(), TIMEOUT).join();
        transactionMetadata.setStorageLength(transactionMetadata.getLength());

        // Write some data to the parent, and make sure it is more than what we write to the transaction (hence the 10).
        for (int i = 0; i < 10; i++) {
            ByteArraySegment parentWriteData = getAppendData(parentMetadata.getName(), parentId, i, i);
            appendSingleWrite(parentId, parentWriteData, context);
            parentWriteData.copyTo(writtenStream);
        }

        // Seal & Begin-merge the transaction (do not seal in storage).
        transactionMetadata.markSealed();
        long mergeOffset = parentMetadata.getLength();
        parentMetadata.setLength(mergeOffset + transactionMetadata.getLength());
        context.readIndex.beginMerge(parentId, mergeOffset, transactionId);
        transactionMetadata.markMerged();
        transactionWriteData.copyTo(writtenStream);

        // Clear the cache.
        context.cacheManager.applyCachePolicy();

        // Issue read from the parent.
        ReadResult rr = context.readIndex.read(parentId, mergeOffset, transactionWriteData.getLength(), TIMEOUT);
        Assert.assertTrue("Parent Segment read indicates no data available.", rr.hasNext());
        ByteArrayOutputStream readStream = new ByteArrayOutputStream();
        long expectedOffset = mergeOffset;
        while (rr.hasNext()) {
            ReadResultEntry entry = rr.next();
            Assert.assertEquals("Unexpected offset for read result entry.", expectedOffset, entry.getStreamSegmentOffset());
            Assert.assertEquals("Served read result entry is not from storage.", ReadResultEntryType.Storage, entry.getType());

            // Request contents and store for later use.
            entry.requestContent(TIMEOUT);
            ReadResultEntryContents contents = entry.getContent().get(TIMEOUT.toMillis(), TimeUnit.MILLISECONDS);
            byte[] readBuffer = new byte[contents.getLength()];
            StreamHelpers.readAll(contents.getData(), readBuffer, 0, readBuffer.length);
            readStream.write(readBuffer);
            expectedOffset += contents.getLength();
        }

        byte[] readData = readStream.toByteArray();
        Assert.assertArrayEquals("Unexpected data read back.", transactionWriteData.getCopy(), readData);
    }

    /**
     * Tests the following scenario, where the Read Index has a read from a portion in a parent segment where a transaction
     * was just merged (fully in storage), but the read request might result in either an ObjectClosedException or
     * StreamSegmentNotExistsException:
     * * A Parent Segment has a Transaction with some data in it, and at least 1 byte of data not in cache.
     * * The Transaction is begin-merged in the parent (Tier 1 only).
     * * A Read Request is issued to the Parent for the range of data from the Transaction, which includes the 1 byte not in cache.
     * * The Transaction is fully merged (Tier 2).
     * * The Read Request is invoked and its content requested. This should correctly retrieve the data from the Parent
     * Segment in Storage, and not attempt to access the now-defunct Transaction segment.
     */
    @Test
    public void testConcurrentReadTransactionStorageMerge() throws Exception {
        CachePolicy cachePolicy = new CachePolicy(1, Duration.ZERO, Duration.ofMillis(1));
        @Cleanup
        TestContext context = new TestContext(DEFAULT_CONFIG, cachePolicy);

        // Create parent segment and one transaction
        long parentId = createSegment(0, context);
        long transactionId = createTransaction(1, context);
        createSegmentsInStorage(context);

        ByteArraySegment writeData = getAppendData(context.metadata.getStreamSegmentMetadata(transactionId).getName(), transactionId, 0, 0);
        ReadResultEntry entry = setupMergeRead(parentId, transactionId, writeData.getCopy(), context);
        context.readIndex.completeMerge(parentId, transactionId);

        ReadResultEntryContents contents = entry.getContent().get(TIMEOUT.toMillis(), TimeUnit.MILLISECONDS);
        byte[] readData = new byte[contents.getLength()];
        StreamHelpers.readAll(contents.getData(), readData, 0, readData.length);

        Assert.assertArrayEquals("Unexpected data read from parent segment.", writeData.getCopy(), readData);
    }

    /**
     * Verifies that any FutureRead that resulted from a partial merge operation is cancelled when the ReadIndex is closed.
     */
    @Test
    public void testMergeReadCancelledOnClose() throws Exception {
        CachePolicy cachePolicy = new CachePolicy(1, Duration.ZERO, Duration.ofMillis(1));
        @Cleanup
        TestContext context = new TestContext(DEFAULT_CONFIG, cachePolicy);

        // Create parent segment and one transaction
        long parentId = createSegment(0, context);
        long transactionId = createTransaction(1, context);
        createSegmentsInStorage(context);

        ByteArraySegment writeData = getAppendData(context.metadata.getStreamSegmentMetadata(transactionId).getName(), transactionId, 0, 0);
        RedirectedReadResultEntry entry = (RedirectedReadResultEntry) setupMergeRead(parentId, transactionId, writeData.getCopy(), context);

        // There are a number of async tasks going on here. One of them is in RedirectedReadResultEntry which needs to switch
        // from the first attempt to a second one. Since we have no hook to know when that happens exactly, the only thing
        // we can do is check periodically until that is done.
        TestUtils.await(entry::hasSecondEntrySet, 10, TIMEOUT.toMillis());

        // Close the index.
        context.readIndex.close();

        // Verify the entry is cancelled. Invoke get() since the cancellation is asynchronous so it may not yet have
        // been executed; get() will block until that happens.
        AssertExtensions.assertThrows(
                "Expected entry to have been cancelled upon closing",
                () -> entry.getContent().get(TIMEOUT.toMillis(), TimeUnit.MILLISECONDS),
                ex -> ex instanceof CancellationException);
    }

    /**
     * Sets up a partial-merge Future Read for the two segments:
     * 1. Writes some data to transactionId (both Read Index and Storage).
     * 2. Calls beginMerge(parentId, transactionId)
     * 3. Executes a Storage concat (transactionId -> parentId)
     * 4. Clears the cache and returns a ReadResultEntry that requests data at the first offset of the merged transaction.
     * NOTE: this does not call completeMerge().
     */
    private ReadResultEntry setupMergeRead(long parentId, long transactionId, byte[] txnData, TestContext context) throws Exception {
        int mergeOffset = 1;
        UpdateableSegmentMetadata parentMetadata = context.metadata.getStreamSegmentMetadata(parentId);
        UpdateableSegmentMetadata transactionMetadata = context.metadata.getStreamSegmentMetadata(transactionId);
        appendSingleWrite(parentId, new ByteArraySegment(new byte[mergeOffset]), context);
        context.storage.openWrite(parentMetadata.getName())
                       .thenCompose(handle -> context.storage.write(handle, 0, new ByteArrayInputStream(new byte[mergeOffset]), mergeOffset, TIMEOUT)).join();

        // Write something to the transaction, and make sure it also makes its way to Storage.
        appendSingleWrite(transactionId, new ByteArraySegment(txnData), context);
        val transactionWriteHandle = context.storage.openWrite(transactionMetadata.getName()).join();
        context.storage.write(transactionWriteHandle, 0, new ByteArrayInputStream(txnData), txnData.length, TIMEOUT).join();
        transactionMetadata.setStorageLength(transactionMetadata.getLength());

        // Seal & Begin-merge the transaction (do not seal in storage).
        transactionMetadata.markSealed();
        parentMetadata.setLength(transactionMetadata.getLength() + mergeOffset);
        context.readIndex.beginMerge(parentId, mergeOffset, transactionId);
        transactionMetadata.markMerged();

        // Clear the cache.
        context.cacheManager.applyCachePolicy();

        // Issue read from the parent and fetch the first entry (there should only be one).
        ReadResult rr = context.readIndex.read(parentId, mergeOffset, txnData.length, TIMEOUT);
        Assert.assertTrue("Parent Segment read indicates no data available.", rr.hasNext());
        ReadResultEntry entry = rr.next();
        Assert.assertEquals("Unexpected offset for read result entry.", mergeOffset, entry.getStreamSegmentOffset());
        Assert.assertEquals("Served read result entry is not from storage.", ReadResultEntryType.Storage, entry.getType());

        // Merge the transaction in storage. Do not complete-merge it.
        transactionMetadata.markSealed();
        transactionMetadata.markSealedInStorage();
        transactionMetadata.markDeleted();
        context.storage.seal(transactionWriteHandle, TIMEOUT).join();
        val parentWriteHandle = context.storage.openWrite(parentMetadata.getName()).join();
        context.storage.concat(parentWriteHandle, 1, transactionWriteHandle.getSegmentName(), TIMEOUT).join();
        parentMetadata.setStorageLength(parentMetadata.getLength());

        // Attempt to extract data from the read.
        entry.requestContent(TIMEOUT);
        Assert.assertFalse("Not expecting the read to be completed.", entry.getContent().isDone());
        return entry;
    }

    /**
     * Tests a scenario where a call to {@link StreamSegmentReadIndex#append} executes concurrently with a Cache Manager
     * eviction. In particular, this tests the following scenario:
     * - We have a Cache Entry E1 with Generation G1, and its entire contents is in Storage.
     * - E1 maps to the end of the Segment.
     * - We initiate an append A1, which will update the contents of E1.
     * - The Cache Manager executes.
     * - E1 would be eligible for eviction prior to the Cache Manager run, but not after.
     * - We need to validate that E1 is not evicted and that A2 is immediately available for reading, and so is the data
     * prior to it.
     */
    @Test
    public void testConcurrentEvictAppend() throws Exception {
        val rnd = new Random(0);
        CachePolicy cachePolicy = new CachePolicy(1, Duration.ZERO, Duration.ofMillis(1));
        @Cleanup
        TestContext context = new TestContext(DEFAULT_CONFIG, cachePolicy);
        final int blockSize = context.cacheStorage.getBlockAlignment();
        context.cacheStorage.appendReturnBlocker = null; // Not blocking anything now.

        // Create segment and make one append, less than the cache block size.
        long segmentId = createSegment(0, context);
        val segmentMetadata = context.metadata.getStreamSegmentMetadata(segmentId);
        createSegmentsInStorage(context);
        val append1 = new ByteArraySegment(new byte[blockSize / 2]);
        rnd.nextBytes(append1.array());
        segmentMetadata.setLength(append1.getLength());
        context.readIndex.append(segmentId, 0, append1);
        segmentMetadata.setStorageLength(append1.getLength());

        // Block further cache appends. This will give us time to execute cache eviction.
        context.cacheStorage.appendReturnBlocker = new ReusableLatch();
        context.cacheStorage.appendComplete = new ReusableLatch();

        // Initiate append 2. The append should be written to the Cache Storage, but its invocation should block until
        // we release the above latch.
        val append2 = new ByteArraySegment(new byte[blockSize - append1.getLength() - 1]);
        rnd.nextBytes(append2.array());
        segmentMetadata.setLength(append1.getLength() + append2.getLength());
        val append2Future = CompletableFuture.runAsync(() -> {
            try {
                context.readIndex.append(segmentId, append1.getLength(), append2);
            } catch (Exception ex) {
                throw new CompletionException(ex);
            }
        }, executorService());
        context.cacheStorage.appendComplete.await();

        // Execute cache eviction. Append 2 is suspended at the point when we return from the cache call. This is the
        // closest we can come to simulating eviction racing with appending.
        val evictionFuture = CompletableFuture.supplyAsync(context.cacheManager::applyCachePolicy, this.executorService());

        // We want to verify that the cache eviction is blocked on the append - they should not run concurrently. The only
        // "elegant" way of verifying this is by waiting a short amount of time and checking that it didn't execute.
        AssertExtensions.assertThrows(
                "Expecting cache eviction to block.",
                () -> evictionFuture.get(SHORT_TIMEOUT.toMillis(), TimeUnit.MILLISECONDS),
                ex -> ex instanceof TimeoutException);

        // Release the second append, which should not error out.
        context.cacheStorage.appendReturnBlocker.release();
        append2Future.get(TIMEOUT.toMillis(), TimeUnit.MILLISECONDS);

        // Verify that no cache eviction happened.
        boolean evicted = evictionFuture.get(TIMEOUT.toMillis(), TimeUnit.MILLISECONDS);
        Assert.assertFalse("Not expected a cache eviction to happen.", evicted);

        // Validate data read back is as expected.
        // readDirect() should return an InputStream for the second append range.
        val readData = context.readIndex.readDirect(segmentId, append1.getLength(), append2.getLength());
        Assert.assertNotNull("Expected append2 to be read back.", readData);
        AssertExtensions.assertStreamEquals("Unexpected data read back from append2.", append2.getReader(), readData, append2.getLength());

        // Reading the whole segment should work well too.
        byte[] allData = new byte[append1.getLength() + append2.getLength()];
        context.readIndex.read(segmentId, 0, allData.length, TIMEOUT).readRemaining(allData, TIMEOUT);
        AssertExtensions.assertArrayEquals("Unexpected data read back from segment.", append1.array(), 0, allData, 0, append1.getLength());
        AssertExtensions.assertArrayEquals("Unexpected data read back from segment.", append2.array(), 0, allData, append1.getLength(), append2.getLength());
    }

    //endregion

    //region Helpers

    private void checkOffsets(List<SegmentOffset> removedKeys, long segmentId, int startIndex, int count, int startOffset, int stepIncrease) {
        int expectedStartOffset = startOffset;
        for (int i = 0; i < count; i++) {
            int listIndex = startIndex + i;
            SegmentOffset currentEntry = removedKeys.get(startIndex + i);
            Assert.assertEquals(
                    String.format("Unexpected CacheKey.SegmentOffset at index %d for SegmentId %d.", listIndex, segmentId),
                    expectedStartOffset,
                    currentEntry.offset);
            expectedStartOffset += stepIncrease;
        }
    }

    private void createSegmentsInStorage(TestContext context) {
        for (long segmentId : context.metadata.getAllStreamSegmentIds()) {
            SegmentMetadata sm = context.metadata.getStreamSegmentMetadata(segmentId);
            context.storage.create(sm.getName(), TIMEOUT).join();
        }
    }

    private void appendData(Collection<Long> segmentIds, Map<Long, ByteArrayOutputStream> segmentContents, TestContext context) throws Exception {
        appendData(segmentIds, segmentContents, context, null);
    }

    private void appendData(Collection<Long> segmentIds, Map<Long, ByteArrayOutputStream> segmentContents, TestContext context, Runnable callback) throws Exception {
        int writeId = 0;
        for (int i = 0; i < APPENDS_PER_SEGMENT; i++) {
            for (long segmentId : segmentIds) {
                UpdateableSegmentMetadata segmentMetadata = context.metadata.getStreamSegmentMetadata(segmentId);
                ByteArraySegment data = getAppendData(segmentMetadata.getName(), segmentId, i, writeId);
                writeId++;

                appendSingleWrite(segmentId, data, context);
                recordAppend(segmentId, data, segmentContents);
                if (callback != null) {
                    callback.run();
                }
            }
        }
    }

    private void appendSingleWrite(long segmentId, ByteArraySegment data, TestContext context) throws Exception {
        UpdateableSegmentMetadata segmentMetadata = context.metadata.getStreamSegmentMetadata(segmentId);

        // Make sure we increase the Length prior to appending; the ReadIndex checks for this.
        long offset = segmentMetadata.getLength();
        segmentMetadata.setLength(offset + data.getLength());
        context.readIndex.append(segmentId, offset, data);
    }

    private void appendDataInStorage(TestContext context, HashMap<Long, ByteArrayOutputStream> segmentContents) throws IOException {
        int writeId = 0;
        for (int i = 0; i < APPENDS_PER_SEGMENT; i++) {
            for (long segmentId : context.metadata.getAllStreamSegmentIds()) {
                UpdateableSegmentMetadata sm = context.metadata.getStreamSegmentMetadata(segmentId);
                ByteArraySegment data = getAppendData(sm.getName(), segmentId, i, writeId);
                writeId++;

                // Make sure we increase the Length prior to appending; the ReadIndex checks for this.
                long offset = context.storage.getStreamSegmentInfo(sm.getName(), TIMEOUT).join().getLength();
                val handle = context.storage.openWrite(sm.getName()).join();
                context.storage.write(handle, offset, data.getReader(), data.getLength(), TIMEOUT).join();

                // Update metadata appropriately.
                sm.setStorageLength(offset + data.getLength());
                if (sm.getStorageLength() > sm.getLength()) {
                    sm.setLength(sm.getStorageLength());
                }

                recordAppend(segmentId, data, segmentContents);
            }
        }
    }

    private ByteArraySegment getAppendData(String segmentName, long segmentId, int segmentAppendSeq, int writeId) {
        return new ByteArraySegment(String.format("SegmentName=%s,SegmentId=_%d,AppendSeq=%d,WriteId=%d", segmentName, segmentId, segmentAppendSeq, writeId).getBytes());
    }

    private void completeMergeTransactions(HashMap<Long, ArrayList<Long>> transactionsBySegment, TestContext context) throws Exception {
        for (Map.Entry<Long, ArrayList<Long>> e : transactionsBySegment.entrySet()) {
            long parentId = e.getKey();
            for (long transactionId : e.getValue()) {
                UpdateableSegmentMetadata transactionMetadata = context.metadata.getStreamSegmentMetadata(transactionId);
                transactionMetadata.markDeleted();
                context.readIndex.completeMerge(parentId, transactionId);
            }
        }
    }

    private void beginMergeTransactions(HashMap<Long, ArrayList<Long>> transactionsBySegment, HashMap<Long, ByteArrayOutputStream> segmentContents, TestContext context) throws Exception {
        for (Map.Entry<Long, ArrayList<Long>> e : transactionsBySegment.entrySet()) {
            UpdateableSegmentMetadata parentMetadata = context.metadata.getStreamSegmentMetadata(e.getKey());
            for (long transactionId : e.getValue()) {
                beginMergeTransaction(transactionId, parentMetadata, segmentContents, context);
            }
        }
    }

    private long beginMergeTransaction(long transactionId, UpdateableSegmentMetadata parentMetadata, HashMap<Long, ByteArrayOutputStream> segmentContents, TestContext context) throws Exception {
        UpdateableSegmentMetadata transactionMetadata = context.metadata.getStreamSegmentMetadata(transactionId);

        // Transaction must be sealed first.
        transactionMetadata.markSealed();

        // Update parent length.
        long mergeOffset = parentMetadata.getLength();
        parentMetadata.setLength(mergeOffset + transactionMetadata.getLength());

        // Do the ReadIndex merge.
        context.readIndex.beginMerge(parentMetadata.getId(), mergeOffset, transactionId);

        // Update the metadata.
        transactionMetadata.markMerged();

        // Update parent contents.
        if (segmentContents.containsKey(transactionId)) {
            segmentContents.get(parentMetadata.getId()).write(segmentContents.get(transactionId).toByteArray());
            segmentContents.remove(transactionId);
        }
        return mergeOffset;
    }

    private void checkReadIndex(String testId, HashMap<Long, ByteArrayOutputStream> segmentContents, TestContext context) throws Exception {
        for (long segmentId : segmentContents.keySet()) {
            long startOffset = context.metadata.getStreamSegmentMetadata(segmentId).getStartOffset();
            long segmentLength = context.metadata.getStreamSegmentMetadata(segmentId).getLength();
            byte[] expectedData = segmentContents.get(segmentId).toByteArray();

            if (startOffset > 0) {
                @Cleanup
                ReadResult truncatedResult = context.readIndex.read(segmentId, 0, 1, TIMEOUT);
                val first = truncatedResult.next();
                Assert.assertEquals("Read request for a truncated offset did not start with a Truncated ReadResultEntryType.",
                        ReadResultEntryType.Truncated, first.getType());
                AssertExtensions.assertSuppliedFutureThrows(
                        "Truncate ReadResultEntryType did not throw when getContent() was invoked.",
                        () -> {
                            first.requestContent(TIMEOUT);
                            return first.getContent();
                        },
                        ex -> ex instanceof StreamSegmentTruncatedException);
            }

            long expectedCurrentOffset = startOffset;
            @Cleanup
            ReadResult readResult = context.readIndex.read(segmentId, expectedCurrentOffset, (int) (segmentLength - expectedCurrentOffset), TIMEOUT);
            Assert.assertTrue(testId + ": Empty read result for segment " + segmentId, readResult.hasNext());

            while (readResult.hasNext()) {
                ReadResultEntry readEntry = readResult.next();
                AssertExtensions.assertGreaterThan(testId + ": getRequestedReadLength should be a positive integer for segment " + segmentId, 0, readEntry.getRequestedReadLength());
                Assert.assertEquals(testId + ": Unexpected value from getStreamSegmentOffset for segment " + segmentId, expectedCurrentOffset, readEntry.getStreamSegmentOffset());

                // Since this is a non-sealed segment, we only expect Cache or Storage read result entries.
                Assert.assertTrue(testId + ": Unexpected type of ReadResultEntry for non-sealed segment " + segmentId, readEntry.getType() == ReadResultEntryType.Cache || readEntry.getType() == ReadResultEntryType.Storage);
                if (readEntry.getType() == ReadResultEntryType.Cache) {
                    Assert.assertTrue(testId + ": getContent() did not return a completed future (ReadResultEntryType.Cache) for segment" + segmentId, readEntry.getContent().isDone() && !readEntry.getContent().isCompletedExceptionally());
                } else if (readEntry.getType() == ReadResultEntryType.Storage) {
                    Assert.assertFalse(testId + ": getContent() did not return a non-completed future (ReadResultEntryType.Storage) for segment" + segmentId, readEntry.getContent().isDone() && !readEntry.getContent().isCompletedExceptionally());
                }

                // Request content, in case it wasn't returned yet.
                readEntry.requestContent(TIMEOUT);
                ReadResultEntryContents readEntryContents = readEntry.getContent().get(TIMEOUT.toMillis(), TimeUnit.MILLISECONDS);
                AssertExtensions.assertGreaterThan(testId + ": getContent() returned an empty result entry for segment " + segmentId, 0, readEntryContents.getLength());

                byte[] actualData = new byte[readEntryContents.getLength()];
                StreamHelpers.readAll(readEntryContents.getData(), actualData, 0, actualData.length);
                AssertExtensions.assertArrayEquals(testId + ": Unexpected data read from segment " + segmentId + " at offset " + expectedCurrentOffset, expectedData, (int) expectedCurrentOffset, actualData, 0, readEntryContents.getLength());

                expectedCurrentOffset += readEntryContents.getLength();
                if (readEntry.getType() == ReadResultEntryType.Storage) {
                    AssertExtensions.assertLessThanOrEqual("Misaligned storage read.",
                            context.maxExpectedStorageReadLength, readEntryContents.getLength());
                }
            }

            Assert.assertTrue(testId + ": ReadResult was not closed post-full-consumption for segment" + segmentId, readResult.isClosed());
        }
    }

    private void checkReadIndexDirect(HashMap<Long, ByteArrayOutputStream> segmentContents, TestContext context) throws Exception {
        for (long segmentId : segmentContents.keySet()) {
            val sm = context.metadata.getStreamSegmentMetadata(segmentId);
            long segmentLength = sm.getLength();
            long startOffset = Math.min(sm.getStartOffset(), sm.getStorageLength());
            byte[] expectedData = segmentContents.get(segmentId).toByteArray();

            if (startOffset > 0) {
                AssertExtensions.assertThrows(
                        "Read request for a truncated offset was not rejected.",
                        () -> context.readIndex.readDirect(segmentId, 0, 1),
                        ex -> ex instanceof IllegalArgumentException);
            }

            int readLength = (int) (segmentLength - startOffset);
            InputStream readData = context.readIndex.readDirect(segmentId, startOffset, readLength);
            byte[] actualData = StreamHelpers.readAll(readData, readLength);
            AssertExtensions.assertArrayEquals("Unexpected data read.", expectedData, (int) startOffset, actualData, 0, actualData.length);
        }
    }

    private <T> void recordAppend(T segmentIdentifier, ByteArraySegment data, Map<T, ByteArrayOutputStream> segmentContents) throws IOException {
        ByteArrayOutputStream contents = segmentContents.getOrDefault(segmentIdentifier, null);
        if (contents == null) {
            contents = new ByteArrayOutputStream();
            segmentContents.put(segmentIdentifier, contents);
        }

        data.copyTo(contents);
    }

    private ArrayList<Long> createSegments(TestContext context) {
        ArrayList<Long> segmentIds = new ArrayList<>();
        for (int i = 0; i < SEGMENT_COUNT; i++) {
            segmentIds.add(createSegment(i, context));
        }

        return segmentIds;
    }

    private long createSegment(long id, TestContext context) {
        String name = getSegmentName(id);
        context.metadata.mapStreamSegmentId(name, id);
        initializeSegment(id, context);
        return id;
    }

    private HashMap<Long, ArrayList<Long>> createTransactions(Collection<Long> segmentIds, TestContext context) {
        return createTransactions(segmentIds, TRANSACTIONS_PER_SEGMENT, context);
    }

    private HashMap<Long, ArrayList<Long>> createTransactions(Collection<Long> segmentIds, int transactionsPerSegment, TestContext context) {
        // Create the Transactions.
        HashMap<Long, ArrayList<Long>> transactions = new HashMap<>();
        long transactionId = Integer.MAX_VALUE;
        for (long parentId : segmentIds) {
            ArrayList<Long> segmentTransactions = new ArrayList<>();
            transactions.put(parentId, segmentTransactions);

            for (int i = 0; i < transactionsPerSegment; i++) {
                segmentTransactions.add(createTransaction(transactionId, context));
                transactionId++;
            }
        }

        return transactions;
    }

    private long createTransaction(long transactionId, TestContext context) {
        String transactionName = "Txn" + UUID.randomUUID().toString();
        context.metadata.mapStreamSegmentId(transactionName, transactionId);
        initializeSegment(transactionId, context);
        return transactionId;
    }

    private String getSegmentName(long id) {
        return "Segment_" + id;
    }

    private void initializeSegment(long segmentId, TestContext context) {
        UpdateableSegmentMetadata metadata = context.metadata.getStreamSegmentMetadata(segmentId);
        metadata.setLength(0);
        metadata.setStorageLength(0);
    }

    private void markInactive(long segmentId, TestContext context) {
        ((StreamSegmentMetadata) context.metadata.getStreamSegmentMetadata(segmentId)).markInactive();
    }

    private void evict(long segmentId, TestContext context) {
        val candidates = Collections.singleton((SegmentMetadata) context.metadata.getStreamSegmentMetadata(segmentId));
        val em = (EvictableMetadata) context.metadata;
        val sn = context.metadata.getOperationSequenceNumber() + 1;
        context.metadata.removeTruncationMarkers(sn);
        em.cleanup(candidates, sn);
    }

    //endregion

    //region TestContext

    private class TestContext implements AutoCloseable {
        final UpdateableContainerMetadata metadata;
        final ContainerReadIndex readIndex;
        final TestCacheManager cacheManager;
        final TestCacheStorage cacheStorage;
        final Storage storage;
        final int maxExpectedStorageReadLength;

        TestContext() {
            this(DEFAULT_CONFIG, CachePolicy.INFINITE);
        }

        TestContext(ReadIndexConfig readIndexConfig, CachePolicy cachePolicy) {
            this.cacheStorage = new TestCacheStorage(Integer.MAX_VALUE);
            this.metadata = new MetadataBuilder(CONTAINER_ID).build();
            this.storage = InMemoryStorageFactory.newStorage(executorService());
            this.storage.initialize(1);
            this.cacheManager = new TestCacheManager(cachePolicy, this.cacheStorage, executorService());
            this.readIndex = new ContainerReadIndex(readIndexConfig, this.metadata, this.storage, this.cacheManager, executorService());
            this.maxExpectedStorageReadLength = calculateMaxStorageReadLength();
        }

        private int calculateMaxStorageReadLength() {
            int a = this.cacheManager.getCacheStorage().getBlockAlignment();
            return DEFAULT_CONFIG.getStorageReadAlignment() +
                    (DEFAULT_CONFIG.getStorageReadAlignment() % a == 0 ? 0 : a - DEFAULT_CONFIG.getStorageReadAlignment() % a);
        }

        @Override
        @SneakyThrows
        public void close() {
            this.readIndex.close();
            AssertExtensions.assertEventuallyEquals("MEMORY LEAK: Read Index did not delete all CacheStorage entries after closing.",
<<<<<<< HEAD
                    0L, () -> this.cacheStorage.getSnapshot().getStoredBytes(), 10, TIMEOUT.toMillis());
=======
                    0L, () -> this.cacheStorage.getState().getStoredBytes(), 10, TIMEOUT.toMillis());
>>>>>>> 8b9c69d7
            this.storage.close();
            this.cacheManager.close();
            this.cacheStorage.close();
        }
    }

    //endregion

    //region TestCacheStorage

    private static class TestCacheStorage extends DirectMemoryCache {
        Consumer<Integer> insertCallback;
        Consumer<Integer> deleteCallback;
        boolean disableAppends;
        boolean usedBytesSameAsStoredBytes;
<<<<<<< HEAD

        TestCacheStorage(long maxSizeBytes) {
            super(maxSizeBytes);
        }

        @Override
        public int getAppendableLength(int currentLength) {
            return this.disableAppends ? 0 : super.getAppendableLength(currentLength);
        }

        @Override
        public int insert(BufferView data) {
            int r = super.insert(data);
            Consumer<Integer> callback = this.insertCallback;
            if (callback != null) {
                callback.accept(r);
            }

            return r;
        }

        @Override
        public int append(int address, int expectedLength, BufferView data) {
            if (this.disableAppends) {
                return 0;
            }

            return super.append(address, expectedLength, data);
=======
        ReusableLatch appendComplete; // If set, will invoke ReusableLatch.release() when append is done (before appendReturnBlocker).
        ReusableLatch appendReturnBlocker; // If set, blocks append calls from returning AFTER the append has been executed.
        @Getter
        int maxEntryLength;

        TestCacheStorage(long maxSizeBytes) {
            super(maxSizeBytes);
            this.maxEntryLength = super.getMaxEntryLength();
        }

        @Override
        public int getAppendableLength(int currentLength) {
            return this.disableAppends ? 0 : super.getAppendableLength(currentLength);
        }

        @Override
        public int insert(BufferView data) {
            int r = super.insert(data);
            Consumer<Integer> callback = this.insertCallback;
            if (callback != null) {
                callback.accept(r);
            }

            return r;
        }

        @Override
        public int append(int address, int expectedLength, BufferView data) {
            if (this.disableAppends) {
                return 0;
            }

            int result = super.append(address, expectedLength, data);

            ReusableLatch complete = this.appendComplete;
            if (complete != null) {
                complete.release();
            }

            // Blocker hits after the append is done.
            ReusableLatch blocker = this.appendReturnBlocker;
            if (blocker != null) {
                blocker.awaitUninterruptibly();
            }

            return result;
>>>>>>> 8b9c69d7
        }

        @Override
        public void delete(int address) {
            super.delete(address);
            Consumer<Integer> callback = this.deleteCallback;
            if (callback != null) {
                callback.accept(address);
            }
        }

        @Override
<<<<<<< HEAD
        public CacheSnapshot getSnapshot() {
            val s = super.getSnapshot();
            if (this.usedBytesSameAsStoredBytes) {
                return new CacheSnapshot(s.getStoredBytes(), s.getStoredBytes(), s.getReservedBytes(), s.getAllocatedBytes(), s.getMaxBytes());
=======
        public CacheState getState() {
            val s = super.getState();
            if (this.usedBytesSameAsStoredBytes) {
                return new CacheState(s.getStoredBytes(), s.getStoredBytes(), s.getReservedBytes(), s.getAllocatedBytes(), s.getMaxBytes());
>>>>>>> 8b9c69d7
            } else {
                return s;
            }
        }
    }

    //endregion

    //region SegmentOffset

    @RequiredArgsConstructor
    private static class SegmentOffset {
        final long segmentId;
        final long offset;
    }

    //endregion

}<|MERGE_RESOLUTION|>--- conflicted
+++ resolved
@@ -30,11 +30,7 @@
 import io.pravega.segmentstore.server.UpdateableSegmentMetadata;
 import io.pravega.segmentstore.server.containers.StreamSegmentMetadata;
 import io.pravega.segmentstore.storage.Storage;
-<<<<<<< HEAD
-import io.pravega.segmentstore.storage.cache.CacheSnapshot;
-=======
 import io.pravega.segmentstore.storage.cache.CacheState;
->>>>>>> 8b9c69d7
 import io.pravega.segmentstore.storage.cache.DirectMemoryCache;
 import io.pravega.segmentstore.storage.mocks.InMemoryStorageFactory;
 import io.pravega.shared.NameUtils;
@@ -68,10 +64,7 @@
 import java.util.function.Consumer;
 import java.util.stream.Collectors;
 import lombok.Cleanup;
-<<<<<<< HEAD
-=======
 import lombok.Getter;
->>>>>>> 8b9c69d7
 import lombok.RequiredArgsConstructor;
 import lombok.SneakyThrows;
 import lombok.val;
@@ -1682,11 +1675,7 @@
         public void close() {
             this.readIndex.close();
             AssertExtensions.assertEventuallyEquals("MEMORY LEAK: Read Index did not delete all CacheStorage entries after closing.",
-<<<<<<< HEAD
-                    0L, () -> this.cacheStorage.getSnapshot().getStoredBytes(), 10, TIMEOUT.toMillis());
-=======
                     0L, () -> this.cacheStorage.getState().getStoredBytes(), 10, TIMEOUT.toMillis());
->>>>>>> 8b9c69d7
             this.storage.close();
             this.cacheManager.close();
             this.cacheStorage.close();
@@ -1702,10 +1691,14 @@
         Consumer<Integer> deleteCallback;
         boolean disableAppends;
         boolean usedBytesSameAsStoredBytes;
-<<<<<<< HEAD
+        ReusableLatch appendComplete; // If set, will invoke ReusableLatch.release() when append is done (before appendReturnBlocker).
+        ReusableLatch appendReturnBlocker; // If set, blocks append calls from returning AFTER the append has been executed.
+        @Getter
+        int maxEntryLength;
 
         TestCacheStorage(long maxSizeBytes) {
             super(maxSizeBytes);
+            this.maxEntryLength = super.getMaxEntryLength();
         }
 
         @Override
@@ -1730,40 +1723,6 @@
                 return 0;
             }
 
-            return super.append(address, expectedLength, data);
-=======
-        ReusableLatch appendComplete; // If set, will invoke ReusableLatch.release() when append is done (before appendReturnBlocker).
-        ReusableLatch appendReturnBlocker; // If set, blocks append calls from returning AFTER the append has been executed.
-        @Getter
-        int maxEntryLength;
-
-        TestCacheStorage(long maxSizeBytes) {
-            super(maxSizeBytes);
-            this.maxEntryLength = super.getMaxEntryLength();
-        }
-
-        @Override
-        public int getAppendableLength(int currentLength) {
-            return this.disableAppends ? 0 : super.getAppendableLength(currentLength);
-        }
-
-        @Override
-        public int insert(BufferView data) {
-            int r = super.insert(data);
-            Consumer<Integer> callback = this.insertCallback;
-            if (callback != null) {
-                callback.accept(r);
-            }
-
-            return r;
-        }
-
-        @Override
-        public int append(int address, int expectedLength, BufferView data) {
-            if (this.disableAppends) {
-                return 0;
-            }
-
             int result = super.append(address, expectedLength, data);
 
             ReusableLatch complete = this.appendComplete;
@@ -1778,7 +1737,6 @@
             }
 
             return result;
->>>>>>> 8b9c69d7
         }
 
         @Override
@@ -1791,17 +1749,10 @@
         }
 
         @Override
-<<<<<<< HEAD
-        public CacheSnapshot getSnapshot() {
-            val s = super.getSnapshot();
-            if (this.usedBytesSameAsStoredBytes) {
-                return new CacheSnapshot(s.getStoredBytes(), s.getStoredBytes(), s.getReservedBytes(), s.getAllocatedBytes(), s.getMaxBytes());
-=======
         public CacheState getState() {
             val s = super.getState();
             if (this.usedBytesSameAsStoredBytes) {
                 return new CacheState(s.getStoredBytes(), s.getStoredBytes(), s.getReservedBytes(), s.getAllocatedBytes(), s.getMaxBytes());
->>>>>>> 8b9c69d7
             } else {
                 return s;
             }
