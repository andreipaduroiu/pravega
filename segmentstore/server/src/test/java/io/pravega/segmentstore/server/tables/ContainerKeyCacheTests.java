/**
 * Copyright (c) Dell Inc., or its subsidiaries. All Rights Reserved.
 *
 * Licensed under the Apache License, Version 2.0 (the "License");
 * you may not use this file except in compliance with the License.
 * You may obtain a copy of the License at
 *
 *     http://www.apache.org/licenses/LICENSE-2.0
 */
package io.pravega.segmentstore.server.tables;

import com.google.common.collect.Maps;
import io.pravega.common.util.ByteArraySegment;
import io.pravega.segmentstore.contracts.tables.TableKey;
import io.pravega.segmentstore.storage.cache.CacheStorage;
import io.pravega.segmentstore.storage.cache.DirectMemoryCache;
import io.pravega.test.common.AssertExtensions;
import java.util.ArrayList;
import java.util.HashMap;
import java.util.List;
import java.util.Map;
import java.util.Random;
import java.util.UUID;
import java.util.concurrent.TimeUnit;
import java.util.stream.Collectors;
import lombok.Cleanup;
import lombok.RequiredArgsConstructor;
import lombok.val;
import org.junit.After;
import org.junit.Assert;
import org.junit.Before;
import org.junit.Rule;
import org.junit.Test;
import org.junit.rules.Timeout;

/**
 * Unit tests for the {@link ContainerKeyCache} class.
 */
public class ContainerKeyCacheTests {
    private static final int SEGMENT_COUNT = 3;
    private static final int KEYS_PER_SEGMENT = 1000;
    private static final KeyHasher KEY_HASHER = KeyHashers.DEFAULT_HASHER;
    @Rule
    public Timeout globalTimeout = new Timeout(30, TimeUnit.SECONDS);
    private CacheStorage cacheStorage;

    @Before
    public void setup() {
        this.cacheStorage = new DirectMemoryCache(Integer.MAX_VALUE);
    }

    @After
    public void tearDown() {
<<<<<<< HEAD
        val s = this.cacheStorage.getSnapshot();
=======
        val s = this.cacheStorage.getState();
>>>>>>> 8b9c69d7
        Assert.assertEquals("MEMORY LEAK: Expected CacheStorage to be empty upon closing: " + s, 0, s.getStoredBytes());
        this.cacheStorage.close();
    }

    /**
     * Tests the {@link ContainerKeyCache#includeExistingKey} method.
     */
    @Test
    public void testIncludeExistingKey() {
        @Cleanup
        val keyCache = new ContainerKeyCache(this.cacheStorage);
        val expectedResult = new HashMap<TestKey, CacheBucketOffset>();

        // Insert.
        for (long offset = 0; offset < KEYS_PER_SEGMENT; offset++) {
            // We reuse the same key hash across multiple "segments", to make sure that segmentId does indeed partition
            // the cache.
            val keyHash = newSimpleHash();
            for (long segmentId = 0; segmentId < SEGMENT_COUNT; segmentId++) {
                keyCache.updateSegmentIndexOffset(segmentId, offset);
                long updateResult = keyCache.includeExistingKey(segmentId, keyHash, offset);
                Assert.assertEquals("Unexpected result from includeExistingKey() for new insertion.", offset, updateResult);
                expectedResult.put(new TestKey(segmentId, keyHash), new CacheBucketOffset(offset, false));
            }
        }

        // Verify the cache, after inserts.
        checkCache(expectedResult, keyCache);

        // Perform updates.
        val rnd = new Random(0);
        boolean successfulUpdate = false;
        for (val e : expectedResult.entrySet()) {
            // Every other update will try to set an obsolete offset. We need to verify that such a case will not be accepted.
            successfulUpdate = !successfulUpdate;
            val existingOffset = e.getValue().getSegmentOffset();
            val segmentIndexOffset = keyCache.getSegmentIndexOffset(e.getKey().segmentId);
            long newOffset = existingOffset + 1;
            keyCache.updateSegmentIndexOffset(e.getKey().segmentId, Math.max(segmentIndexOffset, newOffset));

            if (successfulUpdate) {
                long updateResult = keyCache.includeExistingKey(e.getKey().segmentId, e.getKey().keyHash, newOffset);
                Assert.assertEquals("Unexpected result from includeExistingKey() for successful update.", newOffset, updateResult);
                e.setValue(new CacheBucketOffset(newOffset, false));
            } else {
                // Update this Hash's offset with a much higher one.
                val update = TableKeyBatch.update();
                update.add(newTableKey(rnd), e.getKey().keyHash, 1);
                long expectedOffset = keyCache.includeUpdateBatch(e.getKey().segmentId, update, segmentIndexOffset + 1).get(0);
                e.setValue(new CacheBucketOffset(expectedOffset, false));

                // Then verify that includeExistingKey won't modify it.
                long updateResult = keyCache.includeExistingKey(e.getKey().segmentId, e.getKey().keyHash, existingOffset + 1);
                Assert.assertEquals("Unexpected result from includeExistingKey() for obsolete update.", expectedOffset, updateResult);
            }
        }

        // Verify the cache, after updates.
        checkCache(expectedResult, keyCache);

        AssertExtensions.assertThrows(
                "includeExistingKey() accepted negative offset.",
                () -> keyCache.includeExistingKey(0, newSimpleHash(), -1L),
                ex -> ex instanceof IllegalArgumentException);
    }

    /**
     * Tests the {@link ContainerKeyCache#includeTailCache} method.
     */
    @Test
    public void testIncludeTailCache() {
        final long segmentId = 0L;
        final long baseOffset = 1000;
        @Cleanup
        val keyCache = new ContainerKeyCache(this.cacheStorage);
        val expectedResult = new HashMap<TestKey, CacheBucketOffset>();

        // Insert some pre-existing values.
        for (int i = 0; i < KEYS_PER_SEGMENT; i++) {
            long offset = baseOffset + i;
            val keyHash = newSimpleHash();
            keyCache.updateSegmentIndexOffset(segmentId, offset);
            long updateResult = keyCache.includeExistingKey(segmentId, keyHash, offset);
            Assert.assertEquals("Unexpected result from includeExistingKey() for new insertion.", offset, updateResult);
            expectedResult.put(new TestKey(segmentId, keyHash), new CacheBucketOffset(offset, false));
        }
        // Perform updates.
        val rnd = new Random(0);
        boolean successfulUpdate = false;
        val updateBatch = new HashMap<UUID, CacheBucketOffset>();
        for (val e : expectedResult.entrySet()) {
            // Every other update will try to set an obsolete offset. We need to verify that such a case will not be accepted.
            successfulUpdate = !successfulUpdate;
            val existingOffset = e.getValue().getSegmentOffset();
            val segmentIndexOffset = keyCache.getSegmentIndexOffset(e.getKey().segmentId);

            long newOffset;
            boolean isRemoved;
            if (successfulUpdate) {
                newOffset = existingOffset + 1;
                isRemoved = existingOffset % 3 == 0; // Need to pick odd number since only odd offsets are successful.
                e.setValue(new CacheBucketOffset(newOffset, isRemoved));
            } else {
                newOffset = existingOffset - 1;
                isRemoved = existingOffset % 4 == 0; // Need to pick even number since only even offsets are unsuccessful.
            }

            updateBatch.put(e.getKey().keyHash, new CacheBucketOffset(newOffset, isRemoved));
        }

        // Update the cache, then check it.
        keyCache.includeTailCache(segmentId, updateBatch);
        checkCache(expectedResult, keyCache);
    }

    /**
     * Tests the {@link ContainerKeyCache#includeUpdateBatch} method for inserts.
     */
    @Test
    public void testBatchInsert() {
        @Cleanup
        val keyCache = new ContainerKeyCache(this.cacheStorage);
        val rnd = new Random(0);
        val expectedResult = new HashMap<TestKey, CacheBucketOffset>();

        long highestOffset = batchInsert(0L, keyCache, expectedResult, rnd);
        checkCache(expectedResult, keyCache);

        // Update all Segment Index Offsets to the max value, which should trigger a migration from the tail cache to
        // the index cache.
        updateSegmentIndexOffsets(keyCache, highestOffset);
        checkNoTailHashes(keyCache);
        checkCache(expectedResult, keyCache);
    }

    /**
     * Tests the {@link ContainerKeyCache#includeUpdateBatch} method for updates.
     */
    @Test
    public void testBatchUpdate() {
        @Cleanup
        val keyCache = new ContainerKeyCache(this.cacheStorage);
        val rnd = new Random(0);
        val expectedResult = new HashMap<TestKey, CacheBucketOffset>();

        // Populate the cache initially.
        long updateOffset = batchInsert(0L, keyCache, expectedResult, rnd);

        // Perform updates
        val updateBatches = new HashMap<Long, TableKeyBatch>();
        long highestOffset = updateOffset;
        for (val e : expectedResult.entrySet()) {
            // Get the batch and calculate the new offset.
            val updateBatch = updateBatches.computeIfAbsent(e.getKey().segmentId, ignored -> TableKeyBatch.update());
            long newOffset = updateOffset + updateBatch.getLength();
            e.setValue(new CacheBucketOffset(newOffset, false));

            // Add to the batch.
            val ignoredKey = newTableKey(rnd);
            updateBatch.add(ignoredKey, e.getKey().keyHash, ignoredKey.getKey().getLength());
            highestOffset = Math.max(highestOffset, newOffset + ignoredKey.getKey().getLength());
        }

        // Apply batches and then verify the cache contents.
        applyBatches(updateBatches, updateOffset, keyCache);
        checkCache(expectedResult, keyCache);

        // Update all Segment Index Offsets to the max value, which should trigger a migration from the tail cache to
        // the index cache.
        updateSegmentIndexOffsets(keyCache, highestOffset);
        checkNoTailHashes(keyCache);
        checkCache(expectedResult, keyCache);
    }

    /**
     * Tests the {@link ContainerKeyCache#includeUpdateBatch} method for removals.
     */
    @Test
    public void testBatchRemove() {
        @Cleanup
        val keyCache = new ContainerKeyCache(this.cacheStorage);
        val rnd = new Random(0);
        val expectedResult = new HashMap<TestKey, CacheBucketOffset>();

        // Populate the cache initially.
        long removeOffset = batchInsert(0L, keyCache, expectedResult, rnd);

        // Remove half the items.
        val removeBatches = new HashMap<Long, TableKeyBatch>();
        boolean remove = false;
        long removeOffset2 = removeOffset;
        for (val e : expectedResult.entrySet()) {
            // We only remove half of the items.
            remove = !remove;
            if (!remove) {
                continue;
            }

            // Get the batch and calculate the new offset.
            val removeBatch = removeBatches.computeIfAbsent(e.getKey().segmentId, ignored -> TableKeyBatch.removal());
            long offset = removeOffset + removeBatch.getLength();
            e.setValue(new CacheBucketOffset(offset, true));

            // Add to the batch.
            val ignoredKey = newTableKey(rnd);
            removeBatch.add(ignoredKey, e.getKey().keyHash, ignoredKey.getKey().getLength());
            removeOffset2 = Math.max(removeOffset2, offset);
        }

        // Apply batches and then verify the cache contents.
        applyBatches(removeBatches, removeOffset, keyCache);
        checkCache(expectedResult, keyCache);

        // Now remove the rest (and we also remove already deleted items).
        removeBatches.clear();
        long highestOffset = removeOffset2;
        for (val e : expectedResult.entrySet()) {
            // Get the batch and calculate the new offset.
            val removeBatch = removeBatches.computeIfAbsent(e.getKey().segmentId, ignored -> TableKeyBatch.removal());
            e.setValue(new CacheBucketOffset(removeOffset2 + removeBatch.getLength(), true));
            highestOffset = Math.max(highestOffset, e.getValue().getSegmentOffset());

            // Add to the batch.
            val ignoredKey = newTableKey(rnd);
            removeBatch.add(ignoredKey, e.getKey().keyHash, ignoredKey.getKey().getLength());
        }

        // Apply batches and then verify the cache contents.
        applyBatches(removeBatches, removeOffset2, keyCache);
        checkCache(expectedResult, keyCache);

        // Update all Segment Index Offsets to the max value, which should trigger a migration from the tail cache to
        // the index cache.
        updateSegmentIndexOffsets(keyCache, highestOffset + 1);
        checkNoTailHashes(keyCache);
        expectedResult.entrySet().forEach(e -> e.setValue(new CacheBucketOffset(e.getValue().getSegmentOffset(), true)));
        checkCache(expectedResult, keyCache);
    }

    /**
     * Tests the ability to wipe the cache contents upon closing.
     */
    @Test
    public void testClose() {
        final long segmentId = 0;
        val keyHash = newSimpleHash();

        @Cleanup
        val cache1 = new ContainerKeyCache(this.cacheStorage);
        cache1.includeExistingKey(segmentId, keyHash, 0L);
        cache1.close();

        @Cleanup
        val cache2 = new ContainerKeyCache(this.cacheStorage);
        val result2 = cache2.get(segmentId, keyHash);
        Assert.assertNull("Not expecting the cache to have contents after close & reinitialize.", result2);
    }

    /**
     * Tests the ability to perform Cache Eviction, subject to certain rules:
     * - For a segment with no SegmentIndexOffset - there is no cache eviction.
     * - For a segment with SegmentIndexOffset == MAX - eviction is 100% driven by generations.
     * - For a segment with SegmentIndexOffset controlled - eviction is driven by generations and SegmentIndexOffset.
     *
     * The only reason this test should work is because we use a KeyHasher which doesn't produce collisions (for our test);
     * this allows us to stash every Cache Value in its own Cache Entry.
     */
    @Test
    public void testCacheEviction() {
        // We need one segment for each type of rules we are verifying (refer to this test's Javadoc for details).
        final int keyCount = 25;
        final int segmentCount = 3;
        final long segmentIdNoEviction = 0L; // We do not set the Last Index Offset on this one.
        final long segmentIdByGenerations = 1L; // We set the Last Index Offset to Long.MAX_VALUE on this one.
        final long segmentIdByOffset = 2L; // We increment gradually.

        // 1. No SegmentIndexOffset - no cache eviction
        // 2. With SegmentIndexOffset set to MAX - driven by generations.
        // 3. With SegmentIndexOffset controlled - driven by itself.
        @Cleanup
        val keyCache = new ContainerKeyCache(this.cacheStorage);
        val rnd = new Random(0);
        val expectedResult = new HashMap<TestKey, CacheBucketOffset>();

        // Initial cache population. Each Key in each segment gets its own generation.
        for (int i = 0; i < keyCount; i++) {
            // We reuse the same key hash across multiple "segments", to make sure that segmentId does indeed partition
            // the cache.
            keyCache.updateGenerations(i, 0);
            val keyHash = KEY_HASHER.hash(newTableKey(rnd).getKey());
            for (long segmentId = 0; segmentId < segmentCount; segmentId++) {
                keyCache.includeExistingKey(segmentId, keyHash, (long) i);
                expectedResult.put(new TestKey(segmentId, keyHash), new CacheBucketOffset(i, false));
            }
        }

        // Set the initial Last Indexed Offsets.
        keyCache.updateSegmentIndexOffset(segmentIdNoEviction, 0L);
        keyCache.updateSegmentIndexOffset(segmentIdByGenerations, Long.MAX_VALUE);
        keyCache.updateSegmentIndexOffset(segmentIdByOffset, 0L);

        val initialStatus = keyCache.getCacheStatus();
        Assert.assertEquals("Unexpected initial oldest generation.", 0, initialStatus.getOldestGeneration());
        Assert.assertEquals("Unexpected initial newest generation.", keyCount - 1, initialStatus.getNewestGeneration());

        // Increase the generations to the newest one, while verifying that at each step we get some removal.
        int ng = initialStatus.getNewestGeneration() + 1;
        for (int og = 1; og <= ng; og++) {
            boolean anythingRemoved = keyCache.updateGenerations(ng, og);
            Assert.assertTrue("Expecting something to have been removed (gen).", anythingRemoved);
        }

        // We expect all of these entries to be removed.
        List<TestKey> toRemove = expectedResult.keySet().stream().filter(k -> k.segmentId == segmentIdByGenerations).collect(Collectors.toList());
        toRemove.forEach(hash -> expectedResult.put(hash, null));
        checkNotInCache(toRemove, keyCache);

        // Now update the Last Indexed Offset for a segment and verify that its entries are removed.
        for (long offset = 1; offset <= keyCount; offset++) {
            keyCache.updateSegmentIndexOffset(segmentIdByOffset, offset);
            boolean anythingRemoved = keyCache.updateGenerations(ng, ng);
            Assert.assertTrue("Expecting something to have been removed (offset).", anythingRemoved);
        }

        toRemove = expectedResult.keySet().stream().filter(k -> k.segmentId == segmentIdByOffset).collect(Collectors.toList());
        toRemove.forEach(hash -> expectedResult.put(hash, null));
        checkNotInCache(toRemove, keyCache);

        // Verify the final state of the Cache. This should only contain one segment (segmentIdNoEviction).
        checkCache(expectedResult, keyCache);
    }

    /**
     * Tests the ability to record and purge backpointers.
     */
    @Test
    public void testTailCacheMigration() {
        final long segmentId = 1L;
        @Cleanup
        val keyCache = new ContainerKeyCache(this.cacheStorage);
        val rnd = new Random(0);
        val expectedResult = new HashMap<TestKey, CacheBucketOffset>();

        // Insert a number of entries into the cache.
        val allOffsets = new ArrayList<Map.Entry<Long, TestKey>>();
        long batchOffset = 0L;
        for (int i = 0; i < KEYS_PER_SEGMENT; i++) {
            // Create a new batch and record it
            val key = newTableKey(rnd);
            val keyHash = KEY_HASHER.hash(key.getKey());
            val batch = i % 2 == 0 ? TableKeyBatch.update() : TableKeyBatch.removal();
            batch.add(key, keyHash, key.getKey().getLength());
            allOffsets.add(Maps.immutableEntry(batchOffset, new TestKey(segmentId, keyHash)));

            // Apply the batch
            keyCache.includeUpdateBatch(segmentId, batch, batchOffset);
            expectedResult.put(new TestKey(segmentId, keyHash), new CacheBucketOffset(batchOffset, batch.isRemoval()));
            batchOffset = Math.max(batchOffset, batchOffset + batch.getLength());
        }

        // At this point, all entries should be in the tail cache.
        checkCache(expectedResult, keyCache);

        for (val e : allOffsets) {
            long offset = e.getKey();

            // We update the segment index offset to just after this update's offset. This should cause the entry to
            // migrate to the long-term cache, but only if it is not removed.
            keyCache.updateSegmentIndexOffset(segmentId, offset + 1);
            if (!expectedResult.get(e.getValue()).isRemoval()) {
                expectedResult.remove(e.getValue());
            }

            checkCache(expectedResult, keyCache);
        }

        checkNoTailHashes(keyCache);
    }

    private long batchInsert(long insertOffset, ContainerKeyCache keyCache, HashMap<TestKey, CacheBucketOffset> expectedResult, Random rnd) {
        val insertBatches = new HashMap<Long, TableKeyBatch>();
        long highestOffset = 0L;
        for (int i = 0; i < KEYS_PER_SEGMENT; i++) {
            // We reuse the same key hash across multiple "segments", to make sure that segmentId does indeed partition
            // the cache.
            val key = newTableKey(rnd);
            val keyHash = KEY_HASHER.hash(key.getKey());
            for (long segmentId = 0; segmentId < SEGMENT_COUNT; segmentId++) {
                keyCache.updateSegmentIndexOffsetIfMissing(segmentId, () -> 0L);
                val insertBatch = insertBatches.computeIfAbsent(segmentId, ignored -> TableKeyBatch.update());
                val itemOffset = insertOffset + insertBatch.getLength();
                insertBatch.add(key, keyHash, key.getKey().getLength());
                expectedResult.put(new TestKey(segmentId, keyHash), new CacheBucketOffset(itemOffset, false));

                highestOffset = Math.max(highestOffset, itemOffset + key.getKey().getLength());
            }
        }

        applyBatches(insertBatches, insertOffset, keyCache);
        return highestOffset;
    }

    private void applyBatches(HashMap<Long, TableKeyBatch> batchesBySegment, long batchOffset, ContainerKeyCache keyCache) {
        for (val e : batchesBySegment.entrySet()) {
            long segmentId = e.getKey();

            // Collect existing offsets for the update items (so we can check backpointers).
            val previousOffsets = e.getValue().getItems().stream()
                                   .map(i -> keyCache.get(segmentId, i.getHash()))
                                   .collect(Collectors.toList());

            // Fetch initial tail hashes now, before we apply the updates
            val expectedTailHashes = new HashMap<UUID, CacheBucketOffset>(keyCache.getTailHashes(segmentId));

            // Update the Cache.
            val batchUpdateResult = keyCache.includeUpdateBatch(segmentId, e.getValue(), batchOffset);

            // Verify update result.
            val expectedOffsets = e.getValue().getItems().stream()
                    .map(i -> batchOffset + i.getOffset())
                    .collect(Collectors.toList());
            AssertExtensions.assertListEquals("Unexpected batch update result.", expectedOffsets, batchUpdateResult, Long::equals);

            // Verify backpointers.
            for (int i = 0; i < expectedOffsets.size(); i++) {
                long sourceOffset = expectedOffsets.get(i);
                CacheBucketOffset prevOffset = previousOffsets.get(i);
                long expectedBackpointer = prevOffset != null ? prevOffset.getSegmentOffset() : -1L;
                long actualBackpointer = keyCache.getBackpointer(segmentId, sourceOffset);
                Assert.assertEquals("Unexpected backpointer for segment " + segmentId + " offset " + sourceOffset,
                        expectedBackpointer, actualBackpointer);
            }

            // Verify tail entries.
            e.getValue().getItems().forEach(i -> expectedTailHashes.put(i.getHash(),
                    new CacheBucketOffset(batchOffset + i.getOffset(), e.getValue().isRemoval())));
            val tailHashes = keyCache.getTailHashes(segmentId);
            Assert.assertEquals("Unexpected Tail Hash count.", expectedTailHashes.size(), tailHashes.size());
            for (val expected : expectedTailHashes.entrySet()) {
                val actual = tailHashes.get(expected.getKey());
                Assert.assertEquals("Unexpected tail hash.", expected.getValue(), actual);
            }
        }
    }

    private void updateSegmentIndexOffsets(ContainerKeyCache keyCache, long offset) {
        for (long segmentId = 0; segmentId < SEGMENT_COUNT; segmentId++) {
            keyCache.updateSegmentIndexOffset(segmentId, offset);
        }
    }

    private void checkNoTailHashes(ContainerKeyCache keyCache) {
        for (long segmentId = 0; segmentId < SEGMENT_COUNT; segmentId++) {
            val tailHashes = keyCache.getTailHashes(segmentId);
            Assert.assertTrue("Not expecting any tail hashes.", tailHashes.isEmpty());
        }
    }

    private void checkCache(HashMap<TestKey, CacheBucketOffset> expectedResult, ContainerKeyCache keyCache) {
        for (val e : expectedResult.entrySet()) {
            val result = keyCache.get(e.getKey().segmentId, e.getKey().keyHash);
            if (e.getValue() == null) {
                // No information in the cache about this.
                Assert.assertNull("Unexpected value from get().", result);
            } else {
                // The cache should know about it.
                Assert.assertEquals("Unexpected value from isRemoval().", e.getValue().isRemoval(), result.isRemoval());
                Assert.assertEquals("Unexpected value from getSegmentOffset().", e.getValue().getSegmentOffset(), result.getSegmentOffset());
            }
        }
    }

    private void checkNotInCache(List<TestKey> keys, ContainerKeyCache keyCache) {
        for (val e : keys) {
            val result = keyCache.get(e.segmentId, e.keyHash);
            Assert.assertNull("Found key that is not supposed to be in the cache.", result);
        }
    }

    private UUID newSimpleHash() {
        return UUID.randomUUID();
    }

    private TableKey newTableKey(Random rnd) {
        byte[] buf = new byte[rnd.nextInt(100) + 1];
        rnd.nextBytes(buf);
        return TableKey.unversioned(new ByteArraySegment(buf));
    }

    @RequiredArgsConstructor
    private static class TestKey {
        final long segmentId;
        final UUID keyHash;

        @Override
        public int hashCode() {
            return this.keyHash.hashCode() ^ Long.hashCode(this.segmentId);
        }

        @Override
        public boolean equals(Object obj) {
            if (obj instanceof TestKey) {
                TestKey ti = (TestKey) obj;
                return this.segmentId == ti.segmentId
                        && this.keyHash.equals(ti.keyHash);
            }

            return false;
        }
    }
}<|MERGE_RESOLUTION|>--- conflicted
+++ resolved
@@ -51,11 +51,7 @@
 
     @After
     public void tearDown() {
-<<<<<<< HEAD
-        val s = this.cacheStorage.getSnapshot();
-=======
         val s = this.cacheStorage.getState();
->>>>>>> 8b9c69d7
         Assert.assertEquals("MEMORY LEAK: Expected CacheStorage to be empty upon closing: " + s, 0, s.getStoredBytes());
         this.cacheStorage.close();
     }
