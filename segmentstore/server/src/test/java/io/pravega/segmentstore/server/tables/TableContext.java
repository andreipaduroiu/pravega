/**
 * Copyright Pravega Authors.
 *
 * Licensed under the Apache License, Version 2.0 (the "License");
 * you may not use this file except in compliance with the License.
 * You may obtain a copy of the License at
 *
 *     http://www.apache.org/licenses/LICENSE-2.0
 *
 * Unless required by applicable law or agreed to in writing, software
 * distributed under the License is distributed on an "AS IS" BASIS,
 * WITHOUT WARRANTIES OR CONDITIONS OF ANY KIND, either express or implied.
 * See the License for the specific language governing permissions and
 * limitations under the License.
 */
package io.pravega.segmentstore.server.tables;

import com.google.common.util.concurrent.Service;
import io.pravega.common.Exceptions;
import io.pravega.common.concurrent.Futures;
import io.pravega.common.util.BufferView;
import io.pravega.segmentstore.contracts.AttributeId;
import io.pravega.segmentstore.contracts.AttributeUpdate;
import io.pravega.segmentstore.contracts.MergeStreamSegmentResult;
import io.pravega.segmentstore.contracts.ReadResult;
import io.pravega.segmentstore.contracts.SegmentProperties;
import io.pravega.segmentstore.contracts.SegmentType;
import io.pravega.segmentstore.contracts.StreamSegmentExistsException;
import io.pravega.segmentstore.contracts.StreamSegmentNotExistsException;
import io.pravega.segmentstore.server.CacheManager;
import io.pravega.segmentstore.server.CachePolicy;
import io.pravega.segmentstore.server.DirectSegmentAccess;
import io.pravega.segmentstore.server.SegmentContainer;
import io.pravega.segmentstore.server.SegmentContainerExtension;
import io.pravega.segmentstore.server.UpdateableSegmentMetadata;
import io.pravega.segmentstore.server.containers.StreamSegmentMetadata;
import io.pravega.segmentstore.storage.cache.CacheStorage;
import io.pravega.segmentstore.storage.cache.DirectMemoryCache;
import java.time.Duration;
import java.util.Collection;
import java.util.Collections;
import java.util.Map;
import java.util.Random;
<<<<<<< HEAD
=======
import java.util.UUID;
>>>>>>> 681142f0
import java.util.concurrent.CompletableFuture;
import java.util.concurrent.Executor;
import java.util.concurrent.ExecutorService;
import java.util.concurrent.ScheduledExecutorService;
import java.util.concurrent.TimeUnit;
import java.util.concurrent.atomic.AtomicBoolean;
import java.util.concurrent.atomic.AtomicReference;
import java.util.function.Supplier;
import lombok.val;
import org.junit.Assert;

/**
 * {@link TableContext} is a helper class that provides the necessary components to interact with a
 * {@link ContainerTableExtension} (TableStore) service.
 */
public class TableContext implements AutoCloseable {
    private final static int CONTAINER_ID = 1;
    private final static long SEGMENT_ID = 2L;
    private final static String SEGMENT_NAME = "TableSegment";

    final KeyHasher hasher;
    final MockSegmentContainer container;
    final CacheStorage cacheStorage;
    final CacheManager cacheManager;
    final ContainerTableExtensionImpl ext;
    final ScheduledExecutorService executorService;
    final TableExtensionConfig config;
    final Random random;


    TableContext(ScheduledExecutorService executorService) {
        this(KeyHashers.DEFAULT_HASHER, executorService);
<<<<<<< HEAD
    }

    TableContext(TableExtensionConfig config, ScheduledExecutorService executorService) {
        this(config, KeyHashers.DEFAULT_HASHER, executorService);
    }

    TableContext(KeyHasher hasher, ScheduledExecutorService executorService) {
        this(TableExtensionConfig.builder().build(), hasher, executorService);
    }

=======
    }

    TableContext(TableExtensionConfig config, ScheduledExecutorService executorService) {
        this(config, KeyHashers.DEFAULT_HASHER, executorService);
    }

    TableContext(KeyHasher hasher, ScheduledExecutorService executorService) {
        this(TableExtensionConfig.builder().build(), hasher, executorService);
    }

>>>>>>> 681142f0
    TableContext(TableExtensionConfig config, KeyHasher hasher, ScheduledExecutorService executorService) {
        this.hasher = hasher;
        this.executorService = executorService;
        this.config = config;
        this.container = new MockSegmentContainer(() -> new SegmentMock(createSegmentMetadata(), executorService), CONTAINER_ID, executorService);
        this.cacheStorage = new DirectMemoryCache(Integer.MAX_VALUE);
        this.cacheManager = new CacheManager(CachePolicy.INFINITE, this.cacheStorage, executorService);
        this.ext = createExtension();
        this.random = new Random(0);
    }

    @Override
    public void close() {
        this.ext.close();
        this.cacheManager.close();
        this.container.close();
        this.cacheStorage.close();
    }

    ContainerTableExtensionImpl createExtension() {
        return createExtension(this.config);
    }

    ContainerTableExtensionImpl createExtension(TableExtensionConfig config) {
        return new ContainerTableExtensionImpl(config, this.container, this.cacheManager, this.hasher, this.executorService);
    }

    UpdateableSegmentMetadata createSegmentMetadata() {
        val result = new StreamSegmentMetadata(SEGMENT_NAME, SEGMENT_ID, CONTAINER_ID);
        result.setLength(0);
        result.setStorageLength(0);
        return result;
    }

    SegmentMock segment() {
        return this.container.getSegment();
    }

    private static class MockSegmentContainer implements SegmentContainer {

        private final AtomicReference<SegmentMock> segment;
        private final Supplier<SegmentMock> segmentCreator;
        private final ExecutorService executorService;
        private final AtomicBoolean closed;
        private final int containerId;

        MockSegmentContainer(Supplier<SegmentMock> segmentCreator, int containerId, ScheduledExecutorService executorService) {
            this.segmentCreator = segmentCreator;
            this.containerId = containerId;
            this.executorService = executorService;
            this.segment = new AtomicReference<>();
            this.closed = new AtomicBoolean();
        }

        SegmentMock getSegment() {
            return segment.get();
        }

        @Override
        public int getId() {
            return containerId;
        }

        @Override
        public void close() {
            this.closed.set(true);
        }

        @Override
        public CompletableFuture<DirectSegmentAccess> forSegment(String segmentName, Duration timeout) {
            Exceptions.checkNotClosed(this.closed.get(), this);
            SegmentMock segment = this.segment.get();
            if (segment == null) {
                return Futures.failedFuture(new StreamSegmentNotExistsException(segmentName));
            }

            Assert.assertEquals("Unexpected segment name.", segment.getInfo().getName(), segmentName);
            return CompletableFuture.supplyAsync(() -> segment, executorService);
        }

    @Override
    public CompletableFuture<Void> createStreamSegment(String segmentName, SegmentType segmentType,
                                                       Collection<AttributeUpdate> attributes, Duration timeout) {
        Assert.assertTrue("Expected Table Segment type.", segmentType.isTableSegment());
        if (this.segment.get() != null) {
            return Futures.failedFuture(new StreamSegmentExistsException(segmentName));
        }

<<<<<<< HEAD
        return CompletableFuture
                .runAsync(() -> {
                    SegmentMock segment = this.segmentCreator.get();
                    Assert.assertTrue(this.segment.compareAndSet(null, segment));
                }, executorService)
                .thenCompose(v -> this.segment.get().updateAttributes(attributes == null ? Collections.emptyList() : attributes, timeout))
                .thenRun(() -> this.segment.get().getMetadata().refreshType());
    }
=======
            return CompletableFuture
                    .runAsync(() -> {
                        SegmentMock segment = this.segmentCreator.get();
                        Assert.assertTrue(this.segment.compareAndSet(null, segment));
                    }, executorService)
                    .thenCompose(v -> this.segment.get().updateAttributes(attributes == null ? Collections.emptyList() : attributes, timeout));
        }
>>>>>>> 681142f0

        @Override
        public CompletableFuture<Void> deleteStreamSegment(String segmentName, Duration timeout) {
            SegmentMock segment = this.segment.get();
            if (segment == null) {
                return Futures.failedFuture(new StreamSegmentNotExistsException(segmentName));
            }
            Assert.assertEquals("Unexpected segment name.", segment.getInfo().getName(), segmentName);
            Assert.assertTrue(this.segment.compareAndSet(segment, null));
            return CompletableFuture.completedFuture(null);
        }

        //region Not Implemented Methods

        @Override
        public Collection<SegmentProperties> getActiveSegments() {
            throw new UnsupportedOperationException("Not Expected");
        }

        @Override
        public <T extends SegmentContainerExtension> T getExtension(Class<T> extensionClass) {
            throw new UnsupportedOperationException("Not Expected");
        }

        @Override
        public CompletableFuture<Void> flushToStorage(Duration timeout) {
            throw new UnsupportedOperationException("Not Expected");
        }

        @Override
        public Service startAsync() {
            throw new UnsupportedOperationException("Not Expected");
        }

        @Override
        public boolean isRunning() {
            throw new UnsupportedOperationException("Not Expected");
        }

        @Override
        public State state() {
            throw new UnsupportedOperationException("Not Expected");
        }

        @Override
        public Service stopAsync() {
            throw new UnsupportedOperationException("Not Expected");
        }

        @Override
        public void awaitRunning() {
            throw new UnsupportedOperationException("Not Expected");
        }

        @Override
        public void awaitRunning(long timeout, TimeUnit unit) {
            throw new UnsupportedOperationException("Not Expected");
        }

        @Override
        public void awaitTerminated() {
            throw new UnsupportedOperationException("Not Expected");
        }

        @Override
        public void awaitTerminated(long timeout, TimeUnit unit) {
            throw new UnsupportedOperationException("Not Expected");
        }

        @Override
        public Throwable failureCause() {
            throw new UnsupportedOperationException("Not Expected");
        }

        @Override
        public void addListener(Listener listener, Executor executor) {
            throw new UnsupportedOperationException("Not Expected");
        }

        @Override
        public CompletableFuture<Long> append(String streamSegmentName, BufferView data, Collection<AttributeUpdate> attributeUpdates, Duration timeout) {
            throw new UnsupportedOperationException("Not Expected");
        }

        @Override
        public CompletableFuture<Long> append(String streamSegmentName, long offset, BufferView data, Collection<AttributeUpdate> attributeUpdates, Duration timeout) {
            throw new UnsupportedOperationException("Not Expected");
        }

        @Override
        public CompletableFuture<Void> updateAttributes(String streamSegmentName, Collection<AttributeUpdate> attributeUpdates, Duration timeout) {
            throw new UnsupportedOperationException("Not Expected");
        }

<<<<<<< HEAD
    @Override
    public CompletableFuture<Map<AttributeId, Long>> getAttributes(String streamSegmentName, Collection<AttributeId> attributeIds, boolean cache, Duration timeout) {
        throw new UnsupportedOperationException("Not Expected");
    }
=======
        @Override
        public CompletableFuture<Map<UUID, Long>> getAttributes(String streamSegmentName, Collection<UUID> attributeIds, boolean cache, Duration timeout) {
            throw new UnsupportedOperationException("Not Expected");
        }
>>>>>>> 681142f0

        @Override
        public CompletableFuture<ReadResult> read(String streamSegmentName, long offset, int maxLength, Duration timeout) {
            throw new UnsupportedOperationException("Not Expected");
        }

        @Override
        public CompletableFuture<SegmentProperties> getStreamSegmentInfo(String streamSegmentName, Duration timeout) {
            throw new UnsupportedOperationException("Not Expected");
        }

        @Override
        public CompletableFuture<MergeStreamSegmentResult> mergeStreamSegment(String targetSegmentName, String sourceSegmentName, Duration timeout) {
            throw new UnsupportedOperationException("Not Expected");
        }

        @Override
        public CompletableFuture<Long> sealStreamSegment(String streamSegmentName, Duration timeout) {
            throw new UnsupportedOperationException("Not Expected");
        }

        @Override
        public CompletableFuture<Void> truncateStreamSegment(String streamSegmentName, long offset, Duration timeout) {
            throw new UnsupportedOperationException("Not Expected");
        }

        @Override
        public boolean isOffline() {
            throw new UnsupportedOperationException("Not Expected");
        }

        //endregion
    }
}<|MERGE_RESOLUTION|>--- conflicted
+++ resolved
@@ -41,10 +41,6 @@
 import java.util.Collections;
 import java.util.Map;
 import java.util.Random;
-<<<<<<< HEAD
-=======
-import java.util.UUID;
->>>>>>> 681142f0
 import java.util.concurrent.CompletableFuture;
 import java.util.concurrent.Executor;
 import java.util.concurrent.ExecutorService;
@@ -77,7 +73,6 @@
 
     TableContext(ScheduledExecutorService executorService) {
         this(KeyHashers.DEFAULT_HASHER, executorService);
-<<<<<<< HEAD
     }
 
     TableContext(TableExtensionConfig config, ScheduledExecutorService executorService) {
@@ -88,18 +83,6 @@
         this(TableExtensionConfig.builder().build(), hasher, executorService);
     }
 
-=======
-    }
-
-    TableContext(TableExtensionConfig config, ScheduledExecutorService executorService) {
-        this(config, KeyHashers.DEFAULT_HASHER, executorService);
-    }
-
-    TableContext(KeyHasher hasher, ScheduledExecutorService executorService) {
-        this(TableExtensionConfig.builder().build(), hasher, executorService);
-    }
-
->>>>>>> 681142f0
     TableContext(TableExtensionConfig config, KeyHasher hasher, ScheduledExecutorService executorService) {
         this.hasher = hasher;
         this.executorService = executorService;
@@ -188,7 +171,6 @@
             return Futures.failedFuture(new StreamSegmentExistsException(segmentName));
         }
 
-<<<<<<< HEAD
         return CompletableFuture
                 .runAsync(() -> {
                     SegmentMock segment = this.segmentCreator.get();
@@ -197,15 +179,6 @@
                 .thenCompose(v -> this.segment.get().updateAttributes(attributes == null ? Collections.emptyList() : attributes, timeout))
                 .thenRun(() -> this.segment.get().getMetadata().refreshType());
     }
-=======
-            return CompletableFuture
-                    .runAsync(() -> {
-                        SegmentMock segment = this.segmentCreator.get();
-                        Assert.assertTrue(this.segment.compareAndSet(null, segment));
-                    }, executorService)
-                    .thenCompose(v -> this.segment.get().updateAttributes(attributes == null ? Collections.emptyList() : attributes, timeout));
-        }
->>>>>>> 681142f0
 
         @Override
         public CompletableFuture<Void> deleteStreamSegment(String segmentName, Duration timeout) {
@@ -300,17 +273,10 @@
             throw new UnsupportedOperationException("Not Expected");
         }
 
-<<<<<<< HEAD
     @Override
     public CompletableFuture<Map<AttributeId, Long>> getAttributes(String streamSegmentName, Collection<AttributeId> attributeIds, boolean cache, Duration timeout) {
         throw new UnsupportedOperationException("Not Expected");
     }
-=======
-        @Override
-        public CompletableFuture<Map<UUID, Long>> getAttributes(String streamSegmentName, Collection<UUID> attributeIds, boolean cache, Duration timeout) {
-            throw new UnsupportedOperationException("Not Expected");
-        }
->>>>>>> 681142f0
 
         @Override
         public CompletableFuture<ReadResult> read(String streamSegmentName, long offset, int maxLength, Duration timeout) {
