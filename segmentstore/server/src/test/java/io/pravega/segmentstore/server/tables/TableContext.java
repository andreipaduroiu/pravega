--- conflicted
+++ resolved
@@ -9,8 +9,6 @@
  */
 package io.pravega.segmentstore.server.tables;
 
-<<<<<<< HEAD
-=======
 import io.pravega.segmentstore.contracts.SegmentType;
 import io.pravega.segmentstore.server.CacheManager;
 import io.pravega.segmentstore.server.CachePolicy;
@@ -23,7 +21,6 @@
 import java.util.concurrent.ScheduledExecutorService;
 import lombok.val;
 
->>>>>>> 7e8a2613
 import com.google.common.util.concurrent.Service;
 import io.pravega.common.Exceptions;
 import io.pravega.common.concurrent.Futures;
@@ -174,11 +171,13 @@
             return CompletableFuture.supplyAsync(() -> segment, executorService);
         }
 
-        @Override
-        public CompletableFuture<Void> createStreamSegment(String segmentName, Collection<AttributeUpdate> attributes, Duration timeout) {
-            if (this.segment.get() != null) {
-                return Futures.failedFuture(new StreamSegmentExistsException(segmentName));
-            }
+    @Override
+    public CompletableFuture<Void> createStreamSegment(String segmentName, SegmentType segmentType,
+                                                       Collection<AttributeUpdate> attributes, Duration timeout) {
+        Assert.assertTrue("Expected Table Segment type.", segmentType.isTableSegment());
+        if (this.segment.get() != null) {
+            return Futures.failedFuture(new StreamSegmentExistsException(segmentName));
+        }
 
             return CompletableFuture
                     .runAsync(() -> {
@@ -188,7 +187,6 @@
                     .thenCompose(v -> this.segment.get().updateAttributes(attributes == null ? Collections.emptyList() : attributes, timeout));
         }
 
-<<<<<<< HEAD
         @Override
         public CompletableFuture<Void> deleteStreamSegment(String segmentName, Duration timeout) {
             SegmentMock segment = this.segment.get();
@@ -198,14 +196,6 @@
             Assert.assertEquals("Unexpected segment name.", segment.getInfo().getName(), segmentName);
             Assert.assertTrue(this.segment.compareAndSet(segment, null));
             return CompletableFuture.completedFuture(null);
-=======
-    @Override
-    public CompletableFuture<Void> createStreamSegment(String segmentName, SegmentType segmentType,
-                                                       Collection<AttributeUpdate> attributes, Duration timeout) {
-        Assert.assertTrue("Expected Table Segment type.", segmentType.isTableSegment());
-        if (this.segment.get() != null) {
-            return Futures.failedFuture(new StreamSegmentExistsException(segmentName));
->>>>>>> 7e8a2613
         }
 
         //region Not Implemented Methods
