--- conflicted
+++ resolved
@@ -102,13 +102,10 @@
     private final SequentialAsyncProcessor rolloverProcessor;
     private final BookKeeperMetrics.BookKeeperLog metrics;
     private final ScheduledFuture<?> metricReporter;
-<<<<<<< HEAD
-    private final Compressor compressor;
-
-=======
     @GuardedBy("queueStateChangeListeners")
     private final HashSet<ThrottleSourceListener> queueStateChangeListeners;
->>>>>>> 8b9c69d7
+    private final Compressor compressor;
+
     //endregion
 
     //region Constructor
@@ -137,11 +134,8 @@
         this.rolloverProcessor = new SequentialAsyncProcessor(this::rollover, retry, this::handleRolloverFailure, this.executorService);
         this.metrics = new BookKeeperMetrics.BookKeeperLog(containerId);
         this.metricReporter = this.executorService.scheduleWithFixedDelay(this::reportMetrics, REPORT_INTERVAL, REPORT_INTERVAL, TimeUnit.MILLISECONDS);
-<<<<<<< HEAD
+        this.queueStateChangeListeners = new HashSet<>();
         this.compressor = new Compressor();
-=======
-        this.queueStateChangeListeners = new HashSet<>();
->>>>>>> 8b9c69d7
     }
 
     private Retry.RetryAndThrowBase<? extends Exception> createRetryPolicy(int maxWriteAttempts, int writeTimeout) {
