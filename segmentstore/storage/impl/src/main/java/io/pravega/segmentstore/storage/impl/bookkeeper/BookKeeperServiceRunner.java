--- conflicted
+++ resolved
@@ -45,20 +45,12 @@
     public static final String PROPERTY_BASE_PORT = "basePort";
     public static final String PROPERTY_BOOKIE_COUNT = "bookieCount";
     public static final String PROPERTY_ZK_PORT = "zkPort";
-<<<<<<< HEAD
-    public static final String PROPERTY_ZK_LEDGERS_PATH = "zkLedgersPath";
-=======
     public static final String PROPERTY_LEDGERS_PATH = "zkLedgersPath"; // ZK namespace path for ledger metadata.
->>>>>>> 8b9c69d7
     public static final String PROPERTY_START_ZK = "startZk";
     public static final String PROPERTY_SECURE_BK = "secureBk";
     public static final String TLS_KEY_STORE_PASSWD = "tlsKeyStorePasswd";
     public static final String TLS_KEY_STORE = "tlsKeyStore";
-<<<<<<< HEAD
-    public static final String PROPERTY_LEDGERS_DIR = "ledgersDir";
-=======
     public static final String PROPERTY_LEDGERS_DIR = "ledgersDir"; // File System path to store ledger data.
->>>>>>> 8b9c69d7
 
     private static final InetAddress LOOPBACK_ADDRESS = InetAddress.getLoopbackAddress();
     private final boolean startZk;
@@ -235,12 +227,7 @@
         conf.setJournalDirName(journalDir.getPath());
         conf.setLedgerDirNames(new String[]{ledgerDir.getPath()});
         conf.setAllowLoopback(true);
-<<<<<<< HEAD
-        conf.setJournalAdaptiveGroupWrites(false);
-        //conf.setFlushIntervalInBytes(32 * 1024 * 1024);
-=======
         conf.setJournalAdaptiveGroupWrites(true);
->>>>>>> 8b9c69d7
 
         if (secureBK) {
             conf.setTLSProvider("OpenSSL");
@@ -299,7 +286,7 @@
 
             b.bookiePorts(bkPorts);
             b.zkPort(Integer.parseInt(System.getProperty(PROPERTY_ZK_PORT)));
-            b.ledgersPath(System.getProperty(PROPERTY_ZK_LEDGERS_PATH));
+            b.ledgersPath(System.getProperty(PROPERTY_LEDGERS_PATH));
             b.startZk(Boolean.parseBoolean(System.getProperty(PROPERTY_START_ZK, "false")));
             b.tLSKeyStore(System.getProperty(TLS_KEY_STORE, "../../../config/bookie.keystore.jks"));
             b.tLSKeyStorePasswordPath(System.getProperty(TLS_KEY_STORE_PASSWD, "../../../config/bookie.keystore.jks.passwd"));
@@ -309,7 +296,7 @@
         } catch (Exception ex) {
             System.out.println(String.format("Invalid or missing arguments (via system properties). Expected: %s(int), " +
                             "%s(int), %s(int), %s(String). (%s).", PROPERTY_BASE_PORT, PROPERTY_BOOKIE_COUNT, PROPERTY_ZK_PORT,
-                    PROPERTY_ZK_LEDGERS_PATH, ex.getMessage()));
+                    PROPERTY_LEDGERS_PATH, ex.getMessage()));
             System.exit(-1);
             return;
         }
