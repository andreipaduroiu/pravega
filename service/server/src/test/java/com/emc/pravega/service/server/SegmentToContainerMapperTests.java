/**
 * Licensed to the Apache Software Foundation (ASF) under one
 * or more contributor license agreements.  See the NOTICE file
 * distributed with this work for additional information
 * regarding copyright ownership.  The ASF licenses this file
 * to you under the Apache License, Version 2.0 (the
 * "License"); you may not use this file except in compliance
 * with the License.  You may obtain a copy of the License at
 * <p>
 * http://www.apache.org/licenses/LICENSE-2.0
 * <p>
 * Unless required by applicable law or agreed to in writing, software
 * distributed under the License is distributed on an "AS IS" BASIS,
 * WITHOUT WARRANTIES OR CONDITIONS OF ANY KIND, either express or implied.
 * See the License for the specific language governing permissions and
 * limitations under the License.
 */

package com.emc.pravega.service.server;

import org.junit.Assert;
import org.junit.Test;

import com.emc.pravega.testcommon.AssertExtensions;

import java.util.HashMap;
import java.util.UUID;

/**
 * Unit tests for SegmentToContainerMapper.
 */
public class SegmentToContainerMapperTests {
    private final static int MAX_BYTE = 256;

    /**
     * Tests that the constructor only allows valid configurations.
     */
    @Test
    public void testConstructor() {
        AssertExtensions.assertThrows(
                "SegmentToContainerManager could be created with no containers.",
                () -> new SegmentToContainerMapper(0),
                ex -> ex instanceof IllegalArgumentException);
    }

    /**
     * Tests that, given a uniform StreamSegment name distribution, SegmentToContainerManager uniformly assigns those
     * Segment Names to containers.
     */
    @Test
    public void testUniformMapping() {
        // For our test, 128 containers will do.
        int containerCount = 128;

        // To generate names uniformly, we will generate any possible Name with this length.
        // DO not make this any larger. This will very easily grow out of proportions (MAX_BYTE ^ streamSegmentNameByteCount).
        int streamSegmentNameByteCount = 2;

        // Calculate how many segments we have.
        int streamSegmentCount = (int) Math.pow(MAX_BYTE, streamSegmentNameByteCount);

        // This is how much deviation we allow between min and max (container assignments).
        double maxDeviation = 0.01;

        SegmentToContainerMapper m = new SegmentToContainerMapper(containerCount);
        Assert.assertEquals("Unexpected value for getTotalContainerCount().", containerCount, m.getTotalContainerCount());
        HashMap<Integer, Integer> containerMapCounts = new HashMap<>();

        // Generate all possible names with the given length and assign them to a container.
        for (int segmentId = 0; segmentId < streamSegmentCount; segmentId++) {
            String segmentName = getSegmentName(segmentId, streamSegmentNameByteCount);
            int containerId = m.getContainerId(segmentName);
            containerMapCounts.put(containerId, containerMapCounts.getOrDefault(containerId, 0) + 1);
        }

        // Count min and max number of assignments.
        int min = Integer.MAX_VALUE;
        int max = Integer.MIN_VALUE;
        for (int count : containerMapCounts.values()) {
            min = Math.min(min, count);
            max = Math.max(max, count);
        }

        // Verify that min and max do not deviate too much from each other.
        AssertExtensions.assertGreaterThan(
                String.format("Too large of a variation between min and max mapping counts to containers. Min = %d, Max = %d.", min, max),
                max - min,
                (int) (maxDeviation * max));
    }

    /**
     * Tests that Transactions are mapped to the same container as their parents.
     */
    @Test
    public void testTransactionMapping() {
        int containerCount = 16;
        int streamSegmentNameByteCount = 1;
        int streamSegmentCount = (int) Math.pow(MAX_BYTE, streamSegmentNameByteCount);
        int transactionPerParentCount = 10;

        SegmentToContainerMapper m = new SegmentToContainerMapper(containerCount);

        // Generate all possible names with the given length and assign them to a container.
        for (int segmentId = 0; segmentId < streamSegmentCount; segmentId++) {
            String segmentName = getSegmentName(segmentId, streamSegmentNameByteCount);
            int containerId = m.getContainerId(segmentName);
<<<<<<< HEAD
            for (int i = 0; i < batchPerParentCount; i++) {
                String batchName = StreamSegmentNameUtils.getBatchNameFromId(segmentName, UUID.randomUUID());
                int batchContainerId = m.getContainerId(batchName);
                Assert.assertEquals("Parent and batch were not assigned to the same container.", containerId, batchContainerId);
=======
            for (int i = 0; i < transactionPerParentCount; i++) {
                String transactionName = StreamSegmentNameUtils.generateTransactionStreamSegmentName(segmentName);
                int transactionContainerId = m.getContainerId(transactionName);
                Assert.assertEquals("Parent and Transaction were not assigned to the same container.", containerId, transactionContainerId);
>>>>>>> 8ff6fa21
            }
        }
    }

    private String getSegmentName(int segmentId, int length) {
        char[] stringContents = new char[length];
        for (int i = 0; i < length; i++) {
            stringContents[i] = (char) (segmentId % MAX_BYTE);
            segmentId /= MAX_BYTE;
        }

        return new String(stringContents);
    }
}<|MERGE_RESOLUTION|>--- conflicted
+++ resolved
@@ -1,131 +1,124 @@
-/**
- * Licensed to the Apache Software Foundation (ASF) under one
- * or more contributor license agreements.  See the NOTICE file
- * distributed with this work for additional information
- * regarding copyright ownership.  The ASF licenses this file
- * to you under the Apache License, Version 2.0 (the
- * "License"); you may not use this file except in compliance
- * with the License.  You may obtain a copy of the License at
- * <p>
- * http://www.apache.org/licenses/LICENSE-2.0
- * <p>
- * Unless required by applicable law or agreed to in writing, software
- * distributed under the License is distributed on an "AS IS" BASIS,
- * WITHOUT WARRANTIES OR CONDITIONS OF ANY KIND, either express or implied.
- * See the License for the specific language governing permissions and
- * limitations under the License.
- */
-
-package com.emc.pravega.service.server;
-
-import org.junit.Assert;
-import org.junit.Test;
-
-import com.emc.pravega.testcommon.AssertExtensions;
-
-import java.util.HashMap;
-import java.util.UUID;
-
-/**
- * Unit tests for SegmentToContainerMapper.
- */
-public class SegmentToContainerMapperTests {
-    private final static int MAX_BYTE = 256;
-
-    /**
-     * Tests that the constructor only allows valid configurations.
-     */
-    @Test
-    public void testConstructor() {
-        AssertExtensions.assertThrows(
-                "SegmentToContainerManager could be created with no containers.",
-                () -> new SegmentToContainerMapper(0),
-                ex -> ex instanceof IllegalArgumentException);
-    }
-
-    /**
-     * Tests that, given a uniform StreamSegment name distribution, SegmentToContainerManager uniformly assigns those
-     * Segment Names to containers.
-     */
-    @Test
-    public void testUniformMapping() {
-        // For our test, 128 containers will do.
-        int containerCount = 128;
-
-        // To generate names uniformly, we will generate any possible Name with this length.
-        // DO not make this any larger. This will very easily grow out of proportions (MAX_BYTE ^ streamSegmentNameByteCount).
-        int streamSegmentNameByteCount = 2;
-
-        // Calculate how many segments we have.
-        int streamSegmentCount = (int) Math.pow(MAX_BYTE, streamSegmentNameByteCount);
-
-        // This is how much deviation we allow between min and max (container assignments).
-        double maxDeviation = 0.01;
-
-        SegmentToContainerMapper m = new SegmentToContainerMapper(containerCount);
-        Assert.assertEquals("Unexpected value for getTotalContainerCount().", containerCount, m.getTotalContainerCount());
-        HashMap<Integer, Integer> containerMapCounts = new HashMap<>();
-
-        // Generate all possible names with the given length and assign them to a container.
-        for (int segmentId = 0; segmentId < streamSegmentCount; segmentId++) {
-            String segmentName = getSegmentName(segmentId, streamSegmentNameByteCount);
-            int containerId = m.getContainerId(segmentName);
-            containerMapCounts.put(containerId, containerMapCounts.getOrDefault(containerId, 0) + 1);
-        }
-
-        // Count min and max number of assignments.
-        int min = Integer.MAX_VALUE;
-        int max = Integer.MIN_VALUE;
-        for (int count : containerMapCounts.values()) {
-            min = Math.min(min, count);
-            max = Math.max(max, count);
-        }
-
-        // Verify that min and max do not deviate too much from each other.
-        AssertExtensions.assertGreaterThan(
-                String.format("Too large of a variation between min and max mapping counts to containers. Min = %d, Max = %d.", min, max),
-                max - min,
-                (int) (maxDeviation * max));
-    }
-
-    /**
-     * Tests that Transactions are mapped to the same container as their parents.
-     */
-    @Test
-    public void testTransactionMapping() {
-        int containerCount = 16;
-        int streamSegmentNameByteCount = 1;
-        int streamSegmentCount = (int) Math.pow(MAX_BYTE, streamSegmentNameByteCount);
-        int transactionPerParentCount = 10;
-
-        SegmentToContainerMapper m = new SegmentToContainerMapper(containerCount);
-
-        // Generate all possible names with the given length and assign them to a container.
-        for (int segmentId = 0; segmentId < streamSegmentCount; segmentId++) {
-            String segmentName = getSegmentName(segmentId, streamSegmentNameByteCount);
-            int containerId = m.getContainerId(segmentName);
-<<<<<<< HEAD
-            for (int i = 0; i < batchPerParentCount; i++) {
-                String batchName = StreamSegmentNameUtils.getBatchNameFromId(segmentName, UUID.randomUUID());
-                int batchContainerId = m.getContainerId(batchName);
-                Assert.assertEquals("Parent and batch were not assigned to the same container.", containerId, batchContainerId);
-=======
-            for (int i = 0; i < transactionPerParentCount; i++) {
-                String transactionName = StreamSegmentNameUtils.generateTransactionStreamSegmentName(segmentName);
-                int transactionContainerId = m.getContainerId(transactionName);
-                Assert.assertEquals("Parent and Transaction were not assigned to the same container.", containerId, transactionContainerId);
->>>>>>> 8ff6fa21
-            }
-        }
-    }
-
-    private String getSegmentName(int segmentId, int length) {
-        char[] stringContents = new char[length];
-        for (int i = 0; i < length; i++) {
-            stringContents[i] = (char) (segmentId % MAX_BYTE);
-            segmentId /= MAX_BYTE;
-        }
-
-        return new String(stringContents);
-    }
-}+/**
+ * Licensed to the Apache Software Foundation (ASF) under one
+ * or more contributor license agreements.  See the NOTICE file
+ * distributed with this work for additional information
+ * regarding copyright ownership.  The ASF licenses this file
+ * to you under the Apache License, Version 2.0 (the
+ * "License"); you may not use this file except in compliance
+ * with the License.  You may obtain a copy of the License at
+ * <p>
+ * http://www.apache.org/licenses/LICENSE-2.0
+ * <p>
+ * Unless required by applicable law or agreed to in writing, software
+ * distributed under the License is distributed on an "AS IS" BASIS,
+ * WITHOUT WARRANTIES OR CONDITIONS OF ANY KIND, either express or implied.
+ * See the License for the specific language governing permissions and
+ * limitations under the License.
+ */
+
+package com.emc.pravega.service.server;
+
+import org.junit.Assert;
+import org.junit.Test;
+
+import com.emc.pravega.testcommon.AssertExtensions;
+
+import java.util.HashMap;
+import java.util.UUID;
+
+/**
+ * Unit tests for SegmentToContainerMapper.
+ */
+public class SegmentToContainerMapperTests {
+    private final static int MAX_BYTE = 256;
+
+    /**
+     * Tests that the constructor only allows valid configurations.
+     */
+    @Test
+    public void testConstructor() {
+        AssertExtensions.assertThrows(
+                "SegmentToContainerManager could be created with no containers.",
+                () -> new SegmentToContainerMapper(0),
+                ex -> ex instanceof IllegalArgumentException);
+    }
+
+    /**
+     * Tests that, given a uniform StreamSegment name distribution, SegmentToContainerManager uniformly assigns those
+     * Segment Names to containers.
+     */
+    @Test
+    public void testUniformMapping() {
+        // For our test, 128 containers will do.
+        int containerCount = 128;
+
+        // To generate names uniformly, we will generate any possible Name with this length.
+        // DO not make this any larger. This will very easily grow out of proportions (MAX_BYTE ^ streamSegmentNameByteCount).
+        int streamSegmentNameByteCount = 2;
+
+        // Calculate how many segments we have.
+        int streamSegmentCount = (int) Math.pow(MAX_BYTE, streamSegmentNameByteCount);
+
+        // This is how much deviation we allow between min and max (container assignments).
+        double maxDeviation = 0.01;
+
+        SegmentToContainerMapper m = new SegmentToContainerMapper(containerCount);
+        Assert.assertEquals("Unexpected value for getTotalContainerCount().", containerCount, m.getTotalContainerCount());
+        HashMap<Integer, Integer> containerMapCounts = new HashMap<>();
+
+        // Generate all possible names with the given length and assign them to a container.
+        for (int segmentId = 0; segmentId < streamSegmentCount; segmentId++) {
+            String segmentName = getSegmentName(segmentId, streamSegmentNameByteCount);
+            int containerId = m.getContainerId(segmentName);
+            containerMapCounts.put(containerId, containerMapCounts.getOrDefault(containerId, 0) + 1);
+        }
+
+        // Count min and max number of assignments.
+        int min = Integer.MAX_VALUE;
+        int max = Integer.MIN_VALUE;
+        for (int count : containerMapCounts.values()) {
+            min = Math.min(min, count);
+            max = Math.max(max, count);
+        }
+
+        // Verify that min and max do not deviate too much from each other.
+        AssertExtensions.assertGreaterThan(
+                String.format("Too large of a variation between min and max mapping counts to containers. Min = %d, Max = %d.", min, max),
+                max - min,
+                (int) (maxDeviation * max));
+    }
+
+    /**
+     * Tests that Transactions are mapped to the same container as their parents.
+     */
+    @Test
+    public void testTransactionMapping() {
+        int containerCount = 16;
+        int streamSegmentNameByteCount = 1;
+        int streamSegmentCount = (int) Math.pow(MAX_BYTE, streamSegmentNameByteCount);
+        int transactionPerParentCount = 10;
+
+        SegmentToContainerMapper m = new SegmentToContainerMapper(containerCount);
+
+        // Generate all possible names with the given length and assign them to a container.
+        for (int segmentId = 0; segmentId < streamSegmentCount; segmentId++) {
+            String segmentName = getSegmentName(segmentId, streamSegmentNameByteCount);
+            int containerId = m.getContainerId(segmentName);
+            for (int i = 0; i < transactionPerParentCount; i++) {
+                String transcationName = StreamSegmentNameUtils.getTransactionNameFromId(segmentName, UUID.randomUUID());
+                int transactionContainerId = m.getContainerId(transcationName);
+                Assert.assertEquals("Parent and Transaction were not assigned to the same container.", containerId, transactionContainerId);
+            }
+        }
+    }
+
+    private String getSegmentName(int segmentId, int length) {
+        char[] stringContents = new char[length];
+        for (int i = 0; i < length; i++) {
+            stringContents[i] = (char) (segmentId % MAX_BYTE);
+            segmentId /= MAX_BYTE;
+        }
+
+        return new String(stringContents);
+    }
+}