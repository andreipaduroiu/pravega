/**
 * Copyright (c) Dell Inc., or its subsidiaries. All Rights Reserved.
 *
 * Licensed under the Apache License, Version 2.0 (the "License");
 * you may not use this file except in compliance with the License.
 * You may obtain a copy of the License at
 *
 *     http://www.apache.org/licenses/LICENSE-2.0
 */
package io.pravega.shared.protocol.netty;

import com.google.common.collect.Iterators;
import io.netty.buffer.ByteBuf;
import io.netty.buffer.ByteBufInputStream;
import io.netty.buffer.CompositeByteBuf;
import io.pravega.common.Exceptions;
import io.pravega.common.util.AbstractBufferView;
import io.pravega.common.util.BufferView;
import io.pravega.common.util.ByteArraySegment;
import java.io.IOException;
import java.io.InputStream;
import java.io.OutputStream;
import java.nio.ByteBuffer;
<<<<<<< HEAD
import java.util.Arrays;
import java.util.Iterator;
import java.util.List;
import java.util.function.Consumer;
=======
import java.util.Iterator;
>>>>>>> 7e8a2613
import javax.annotation.concurrent.NotThreadSafe;
import lombok.NonNull;
import lombok.RequiredArgsConstructor;

/**
 * {@link BufferView} wrapper for {@link ByteBuf} instances.
 */
@NotThreadSafe
public class ByteBufWrapper extends AbstractBufferView implements BufferView {
    //region Members

    private final ByteBuf buf;

    //endregion

    //region Constructor

    /**
     * Creates a new instance of the {@link ByteBufWrapper} wrapping the given {@link ByteBuf}.
     *
     * This instance will begin at the given buffer's {@link ByteBuf#readerIndex()} and will have a length equal to
     * {@link ByteBuf#readableBytes()}.
     *
     * @param buf The {@link ByteBuf} to wrap. A read-only duplicate will be made of this buffer; any changes made to the
     *            {@link ByteBuf#readerIndex()} or {@link ByteBuf#writerIndex()} to this object will not be reflected
     *            in this {@link ByteBufWrapper} instance. This {@link ByteBuf} reference count will be incremented by 1
     *            to reflect the new reference added by this wrapper. Invoke {@link #release()} to release that reference.
     */
    public ByteBufWrapper(@NonNull ByteBuf buf) {
        this.buf = buf.asReadOnly();
    }

    //endregion

    //region BufferView implementation

    /**
     * Invokes {@link ByteBuf#retain()} on the underlying buffer.
     */
    @Override
    public void retain() {
        this.buf.retain();
    }

    /**
     * Invokes {@link ByteBuf#release()} on the underlying buffer, but only if {@link ByteBuf#refCnt()} is non-zero.
     * As opposed from {@link ByteBuf#release()}, this method will not throw if invoked too many times.
     */
    @Override
    public void release() {
        if (this.buf.refCnt() > 0) {
            this.buf.release();
        }
    }

    @Override
    public <ExceptionT extends Exception> void collect(Collector<ExceptionT> bufferCollector) throws ExceptionT {
        for (ByteBuffer bb : this.buf.duplicate().nioBuffers()) {
            bufferCollector.accept(bb);
        }
    }

    @Override
    public Iterator<ByteBuffer> iterateBuffers() {
        ByteBuf bb = this.buf.duplicate();
        if (bb instanceof CompositeByteBuf) {
            return Iterators.transform(((CompositeByteBuf) bb).iterator(), ByteBuf::nioBuffer);
        } else if (bb.nioBufferCount() == 1) {
            return Iterators.singletonIterator(bb.nioBuffer());
        }
        return Iterators.forArray(bb.nioBuffers());
    }

    @Override
    public void collect(Consumer<ByteBuffer> collectBuffer) {
        collectInternal(this.buf.duplicate(), collectBuffer);
    }

    private void collectInternal(ByteBuf buf, Consumer<ByteBuffer> collectBuffer) {
        if (buf instanceof CompositeByteBuf) {
            Iterator<ByteBuf> i = ((CompositeByteBuf) buf).iterator();
            while (i.hasNext()) {
                collectInternal(i.next(), collectBuffer);
            }
        } else {
            collectBuffer.accept(buf.nioBuffer());
        }
    }

    @Override
    public int getLength() {
        return this.buf.readableBytes();
    }

    @Override
    public Reader getBufferViewReader() {
        return new ByteBufReader(this.buf.duplicate());
    }

    @Override
    public InputStream getReader() {
        Exceptions.checkNotClosed(this.buf.refCnt() == 0, this);
        return new ByteBufInputStream(this.buf.duplicate(), false);
    }

    @Override
    public InputStream getReader(int offset, int length) {
        Exceptions.checkNotClosed(this.buf.refCnt() == 0, this);
        return new ByteBufInputStream(this.buf.slice(offset, length), false);
    }

    @Override
    public BufferView slice(int offset, int length) {
        Exceptions.checkNotClosed(this.buf.refCnt() == 0, this);
        return new ByteBufWrapper(this.buf.slice(offset, length));
    }

    @Override
    public byte[] getCopy() {
        Exceptions.checkNotClosed(this.buf.refCnt() == 0, this);
        ByteBuf buf = this.buf.duplicate();
        byte[] bytes = new byte[buf.readableBytes()];
        buf.readBytes(bytes);
        return bytes;
    }

    @Override
    public void copyTo(OutputStream target) throws IOException {
        Exceptions.checkNotClosed(this.buf.refCnt() == 0, this);
        ByteBuf buf = this.buf.duplicate();
        buf.readBytes(target, buf.readableBytes());
    }

    @Override
    public int copyTo(ByteBuffer byteBuffer) {
        Exceptions.checkNotClosed(this.buf.refCnt() == 0, this);
        ByteBuf source = this.buf.duplicate();
        int length = byteBuffer.remaining();
        if (length > getLength()) {
            // ByteBuffer has more capacity than we need to write. We need to adjust its limit() to exactly what we need,
            // otherwise ByteBuf.readBytes() won't copy what we need to.

            // Remember the original limit, then adjust it to what we need to copy. Since we copy less than its remaining
            // capacity, we are guaranteed not to overflow it when setting the new limit.
            int origLimit = byteBuffer.limit();
            length = getLength();
            byteBuffer.limit(byteBuffer.position() + length);
            source.readBytes(byteBuffer);
            byteBuffer.limit(origLimit); // Restore original ByteBuffer limit.
        } else {
            source.readBytes(byteBuffer);
        }
        return length;
    }

    @Override
    public String toString() {
        return this.buf.toString();
    }

    //endregion

    //region Reader Implementation

    /**
     * {@link BufferView.Reader} implementation.
     */
    @RequiredArgsConstructor
    private static class ByteBufReader extends AbstractReader implements Reader {
        private final ByteBuf buf;

        @Override
        public int available() {
            return this.buf.readableBytes();
        }

        @Override
        public int readBytes(ByteArraySegment segment) {
            int len = Math.min(segment.getLength(), this.buf.readableBytes());
            if (len > 0) {
                this.buf.readBytes(segment.array(), segment.arrayOffset(), len);
            }
            return len;
        }

        @Override
<<<<<<< HEAD
        public BufferView readBytes(int maxLength) {
            int len = Math.min(available(), maxLength);
            ByteBuf result = this.buf.slice(0, len);
            this.buf.readerIndex(this.buf.readerIndex() + len);
            return new ByteBufWrapper(result);
=======
        public byte readByte() {
            try {
                return this.buf.readByte();
            } catch (IndexOutOfBoundsException ex) {
                throw new OutOfBoundsException();
            }
        }

        @Override
        public int readInt() {
            try {
                return this.buf.readInt();
            } catch (IndexOutOfBoundsException ex) {
                throw new OutOfBoundsException();
            }
        }

        @Override
        public long readLong() {
            try {
                return this.buf.readLong();
            } catch (IndexOutOfBoundsException ex) {
                throw new OutOfBoundsException();
            }
        }

        @Override
        public BufferView readSlice(int length) {
            try {
                return new ByteBufWrapper(this.buf.readSlice(length));
            } catch (IndexOutOfBoundsException ex) {
                throw new OutOfBoundsException();
            }
>>>>>>> 7e8a2613
        }
    }

    //endregion
}<|MERGE_RESOLUTION|>--- conflicted
+++ resolved
@@ -21,14 +21,11 @@
 import java.io.InputStream;
 import java.io.OutputStream;
 import java.nio.ByteBuffer;
-<<<<<<< HEAD
 import java.util.Arrays;
 import java.util.Iterator;
 import java.util.List;
 import java.util.function.Consumer;
-=======
 import java.util.Iterator;
->>>>>>> 7e8a2613
 import javax.annotation.concurrent.NotThreadSafe;
 import lombok.NonNull;
 import lombok.RequiredArgsConstructor;
@@ -215,13 +212,6 @@
         }
 
         @Override
-<<<<<<< HEAD
-        public BufferView readBytes(int maxLength) {
-            int len = Math.min(available(), maxLength);
-            ByteBuf result = this.buf.slice(0, len);
-            this.buf.readerIndex(this.buf.readerIndex() + len);
-            return new ByteBufWrapper(result);
-=======
         public byte readByte() {
             try {
                 return this.buf.readByte();
@@ -255,7 +245,6 @@
             } catch (IndexOutOfBoundsException ex) {
                 throw new OutOfBoundsException();
             }
->>>>>>> 7e8a2613
         }
     }
 
