--- conflicted
+++ resolved
@@ -111,16 +111,6 @@
     }
 
     @Override
-<<<<<<< HEAD
-    public void copyTo(ByteBuffer byteBuffer) {
-        Exceptions.checkNotClosed(this.buf.refCnt() == 0, this);
-        ByteBuf buf = this.buf.duplicate();
-        if (byteBuffer.remaining() > getLength()) {
-            byteBuffer = byteBuffer.duplicate();
-            byteBuffer.limit(getLength());
-        }
-        buf.readBytes(byteBuffer);
-=======
     public int copyTo(ByteBuffer byteBuffer) {
         Exceptions.checkNotClosed(this.buf.refCnt() == 0, this);
         ByteBuf buf = this.buf.duplicate();
@@ -132,7 +122,6 @@
         }
         buf.readBytes(byteBuffer);
         return length;
->>>>>>> 8b9c69d7
     }
 
     @Override
