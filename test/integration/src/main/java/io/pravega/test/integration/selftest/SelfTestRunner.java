/**
 * Copyright (c) Dell Inc., or its subsidiaries. All Rights Reserved.
 *
 * Licensed under the Apache License, Version 2.0 (the "License");
 * you may not use this file except in compliance with the License.
 * You may obtain a copy of the License at
 *
 *     http://www.apache.org/licenses/LICENSE-2.0
 */
package io.pravega.test.integration.selftest;

import ch.qos.logback.classic.Level;
import ch.qos.logback.classic.LoggerContext;
import ch.qos.logback.classic.encoder.PatternLayoutEncoder;
import ch.qos.logback.classic.spi.ILoggingEvent;
import ch.qos.logback.core.FileAppender;
import io.pravega.common.util.ConfigBuilder;
import io.pravega.common.util.Property;
import io.pravega.segmentstore.server.containers.ContainerConfig;
import io.pravega.segmentstore.server.logs.DurableLogConfig;
import io.pravega.segmentstore.server.reading.ReadIndexConfig;
import io.pravega.segmentstore.server.store.ServiceBuilderConfig;
import io.pravega.segmentstore.server.store.ServiceConfig;
import io.pravega.segmentstore.server.writer.WriterConfig;
import io.pravega.segmentstore.storage.impl.bookkeeper.BookKeeperConfig;
import io.pravega.shared.metrics.MetricsConfig;
import java.io.File;
import java.io.IOException;
import java.util.Arrays;
import java.util.Collections;
import java.util.HashMap;
import java.util.List;
import java.util.Map;
import java.util.Properties;
import java.util.concurrent.TimeUnit;
import java.util.function.Supplier;
import lombok.Cleanup;
import lombok.RequiredArgsConstructor;
import lombok.val;
import org.slf4j.LoggerFactory;

/**
 * Main entry point for Self Tester.
 * See https://github.com/pravega/pravega/wiki/Local-Stress-Testing for more details.
 */
public class SelfTestRunner {
    private static final long STARTUP_TIMEOUT_MILLIS = 60 * 1000;

    public static void main(String[] args) throws Exception {
        Properties shortcuts = Shortcuts.extract(System.getProperties());
        if (shortcuts.size() == 0 && !System.getProperties().containsKey(TestConfig.CONFIG_FILE_PROPERTY_NAME)) {
            printUsage();
            return;
        }

        // Load config & setup logging.
        ServiceBuilderConfig builderConfig = getConfig(shortcuts);
        TestConfig testConfig = builderConfig.getConfig(TestConfig::builder);
        setupLogging(testConfig);

        // Create a new SelfTest.
        @Cleanup
        SelfTest test = new SelfTest(testConfig, builderConfig);

        // Start the test.
        test.startAsync().awaitRunning(STARTUP_TIMEOUT_MILLIS, TimeUnit.MILLISECONDS);

        // Wait for the test to finish.
        test.awaitFinished().join();
        if (testConfig.isPauseBeforeExit()) {
            System.out.println("Services are still running. Press any key to exit ...");
            System.in.read();
        }

        // Make sure the test is stopped.
        test.stopAsync().awaitTerminated();
    }

    /**
     * Gets a ServiceBuilderConfig containing test-related and SegmentStore-related configuration, using the following
     * priority order (low to high):
     * 1. Hardcoded defaults.
     * 2. Config file.
     * 3. System Properties.
     * 4. Explicit overrides (as passed in via an argument).
     *
     * @param overrides Explicit overrides.
     */
    private static ServiceBuilderConfig getConfig(Properties overrides) throws IOException {
        // 1. Hardcoded defaults.
        ServiceBuilderConfig.Builder b = getDefaultServiceBuilderConfig();

        // 2. File-based config (overriding defaults).
        File configFile = new File(System.getProperty(TestConfig.CONFIG_FILE_PROPERTY_NAME, TestConfig.DEFAULT_CONFIG_FILE_NAME));
        if (configFile.exists()) {
            b.include(System.getProperty(TestConfig.CONFIG_FILE_PROPERTY_NAME, TestConfig.DEFAULT_CONFIG_FILE_NAME));
        }

        // 3. System Property-based config (overriding defaults and File-based config).
        b.include(System.getProperties());

        // 4. Apply explicit overrides.
        b.include(overrides);

        // 5. Cross-apply common configuration that must be the same on all fronts.
        val testConfig = b.build().getConfig(TestConfig::builder);
        int bkWriteQuorum = Math.min(3, testConfig.getBookieCount());
        b.include(ServiceConfig.builder()
                               .with(ServiceConfig.CONTAINER_COUNT, testConfig.getContainerCount()));
        b.include(BookKeeperConfig.builder()
                                  .with(BookKeeperConfig.ZK_ADDRESS, TestConfig.LOCALHOST + ":" + testConfig.getZkPort())
                                  .with(BookKeeperConfig.BK_ACK_QUORUM_SIZE, bkWriteQuorum)
                                  .with(BookKeeperConfig.BK_WRITE_QUORUM_SIZE, bkWriteQuorum)
                                  .with(BookKeeperConfig.BK_ENSEMBLE_SIZE, bkWriteQuorum));
        if (testConfig.isMetricsEnabled()) {
            b.include(MetricsConfig.builder()
                                   .with(MetricsConfig.ENABLE_STATISTICS, true)
                                   .with(MetricsConfig.OUTPUT_FREQUENCY, 1));
        }

        return b.build();
    }

    /**
     * Generates a new ServiceBuilderConfig.Builder with hardcoded defaults, in case these are not supplied via other means,
     * such as a config file or System Properties.
     */
    private static ServiceBuilderConfig.Builder getDefaultServiceBuilderConfig() {
        return ServiceBuilderConfig
                .builder()
                .include(ServiceConfig.builder()
                                      .with(ServiceConfig.THREAD_POOL_SIZE, 80)
                                      .with(ServiceConfig.CACHE_POLICY_MAX_TIME, 30)
                                      .with(ServiceConfig.CACHE_POLICY_MAX_SIZE, 6 * 1024 * 1024 * 1024L)
                                      .with(ServiceConfig.CERT_FILE, "../config/cert.pem")
                                      .with(ServiceConfig.KEY_FILE, "../config/key.pem"))
                .include(DurableLogConfig.builder()
                                         .with(DurableLogConfig.CHECKPOINT_COMMIT_COUNT, 100)
                                         .with(DurableLogConfig.CHECKPOINT_MIN_COMMIT_COUNT, 100)
                                         .with(DurableLogConfig.CHECKPOINT_TOTAL_COMMIT_LENGTH, 100 * 1024 * 1024L))
                .include(ReadIndexConfig.builder()
                                        .with(ReadIndexConfig.MEMORY_READ_MIN_LENGTH, 128 * 1024))
                .include(WriterConfig.builder()
                        .with(WriterConfig.MAX_ITEMS_TO_READ_AT_ONCE, 10000)
                        .with(WriterConfig.FLUSH_THRESHOLD_BYTES, 64 * 1024 * 1024)
                        .with(WriterConfig.MAX_FLUSH_SIZE_BYTES, 64 * 1024 * 1024))
                .include(ContainerConfig.builder()
                                        .with(ContainerConfig.SEGMENT_METADATA_EXPIRATION_SECONDS,
                                                ContainerConfig.MINIMUM_SEGMENT_METADATA_EXPIRATION_SECONDS)
                                        .with(ContainerConfig.MAX_ACTIVE_SEGMENT_COUNT, 500))
                // This is for those tests that use BookKeeper for Tier1.
                .include(BookKeeperConfig.builder()
                                         .with(BookKeeperConfig.BK_LEDGER_MAX_SIZE, Integer.MAX_VALUE)
                                         .with(BookKeeperConfig.ZK_METADATA_PATH, "/pravega/selftest/segmentstore/containers")
                        .with(BookKeeperConfig.BK_LEDGER_PATH, TestConfig.BK_ZK_LEDGER_PATH));
    }

    private static void setupLogging(TestConfig testConfig) {
        val logFile = new java.io.File(testConfig.getTestLogPath());
        if (logFile.delete()) {
            TestLogger.log("Main", "Deleted log file %s.", logFile.getAbsolutePath());
        }

        // Configure slf4j to not log anything (console or whatever). This interferes with the console interaction.
        LoggerContext context = (LoggerContext) LoggerFactory.getILoggerFactory();
        context.getLoggerList().get(0).detachAndStopAllAppenders();

        val fa = new FileAppender<ILoggingEvent>();
        fa.setContext(context);
        fa.setName("selftest");
        fa.setFile(logFile.getAbsolutePath());

        val encoder = new PatternLayoutEncoder();
        encoder.setContext(context);
        encoder.setPattern("%date{yyyy-MM-dd HH:mm:ss.SSS} [%thread] %level - %msg%n");
        encoder.start();
        fa.setEncoder(encoder);
        fa.start();

        context.getLoggerList().get(0).addAppender(fa);
        context.getLoggerList().get(0).setLevel(Level.INFO);
        //context.reset();
    }

    private static void printUsage() {
        System.out.println("SelfTest arguments (set via System Properties):");
        System.out.println("- Any property defined in TestConfig or other *Config classes in SegmentStore.");
        System.out.println(String.format("- %s: Load up configuration from this file.", TestConfig.CONFIG_FILE_PROPERTY_NAME));
        System.out.println("- Shortcuts:");
        Shortcuts.forEach(s -> System.out.println(String.format("\t-%s: %s", s.key, s.property.getName())));
        System.out.println("At least one shortcut or a reference to a config file is required for the test.");
        System.out.println();
        System.out.println("Full user manual: https://github.com/pravega/pravega/wiki/Local-Stress-Testing.");
    }

    //region Shortcuts

    private static class Shortcuts {
        private static final Map<Supplier<ConfigBuilder<?>>, List<Shortcut>> SHORTCUTS;

        static {
            val s = new HashMap<Supplier<ConfigBuilder<?>>, List<Shortcut>>();
            s.put(TestConfig::builder, Arrays.asList(
                    new Shortcut("c", TestConfig.CONTAINER_COUNT),
                    new Shortcut("s", TestConfig.STREAM_COUNT),
                    new Shortcut("sc", TestConfig.SEGMENTS_PER_STREAM),
                    new Shortcut("o", TestConfig.OPERATION_COUNT),
                    new Shortcut("p", TestConfig.PRODUCER_COUNT),
                    new Shortcut("pp", TestConfig.PRODUCER_PARALLELISM),
                    new Shortcut("wps", TestConfig.CLIENT_WRITERS_PER_STREAM),
                    new Shortcut("ws", TestConfig.MIN_APPEND_SIZE),
                    new Shortcut("ws", TestConfig.MAX_APPEND_SIZE),
                    new Shortcut("target", TestConfig.TEST_TYPE),
                    new Shortcut("cc", TestConfig.CONTROLLER_COUNT),
                    new Shortcut("ssc", TestConfig.SEGMENT_STORE_COUNT),
                    new Shortcut("bkc", TestConfig.BOOKIE_COUNT),
                    new Shortcut("bkledgerdir", TestConfig.BOOKIE_LEDGERS_DIR),
<<<<<<< HEAD
=======
                    new Shortcut("storagedir", TestConfig.STORAGE_DIR),
>>>>>>> 8b9c69d7
                    new Shortcut("controller", TestConfig.CONTROLLER_HOST),
                    new Shortcut("controllerport", TestConfig.CONTROLLER_BASE_PORT),
                    new Shortcut("metrics", TestConfig.METRICS_ENABLED),
                    new Shortcut("reads", TestConfig.READS_ENABLED),
                    new Shortcut("txnf", TestConfig.TRANSACTION_FREQUENCY),
                    new Shortcut("txnc", TestConfig.MAX_TRANSACTION_SIZE),
                    new Shortcut("tcu", TestConfig.TABLE_CONDITIONAL_UPDATES),
                    new Shortcut("tct", TestConfig.TABLE_CONSUMERS_PER_TABLE),
                    new Shortcut("pause", TestConfig.PAUSE_BEFORE_EXIT)));

            SHORTCUTS = Collections.unmodifiableMap(s);
        }

        static Properties extract(Properties source) {
            Properties result = new Properties();
            for (val e : SHORTCUTS.entrySet()) {
                val builder = e.getKey().get();
                boolean any = false;
                for (val s : e.getValue()) {
                    val value = source.getProperty(s.key, null);
                    if (value != null) {
                        builder.withUnsafe(s.property, value);
                        any = true;
                    }
                }
                if (any) {
                    builder.copyTo(result);
                }
            }

            return result;
        }

        static void forEach(java.util.function.Consumer<Shortcut> consumer) {
            SHORTCUTS.values().forEach(l -> l.forEach(consumer));
        }

        @RequiredArgsConstructor
        private static class Shortcut {
            final String key;
            final Property<?> property;
        }
    }

    //endregion
}<|MERGE_RESOLUTION|>--- conflicted
+++ resolved
@@ -215,10 +215,7 @@
                     new Shortcut("ssc", TestConfig.SEGMENT_STORE_COUNT),
                     new Shortcut("bkc", TestConfig.BOOKIE_COUNT),
                     new Shortcut("bkledgerdir", TestConfig.BOOKIE_LEDGERS_DIR),
-<<<<<<< HEAD
-=======
                     new Shortcut("storagedir", TestConfig.STORAGE_DIR),
->>>>>>> 8b9c69d7
                     new Shortcut("controller", TestConfig.CONTROLLER_HOST),
                     new Shortcut("controllerport", TestConfig.CONTROLLER_BASE_PORT),
                     new Shortcut("metrics", TestConfig.METRICS_ENABLED),
