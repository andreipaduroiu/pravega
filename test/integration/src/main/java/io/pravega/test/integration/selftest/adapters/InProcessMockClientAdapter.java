/**
 * Copyright Pravega Authors.
 *
 * Licensed under the Apache License, Version 2.0 (the "License");
 * you may not use this file except in compliance with the License.
 * You may obtain a copy of the License at
 *
 *     http://www.apache.org/licenses/LICENSE-2.0
 *
 * Unless required by applicable law or agreed to in writing, software
 * distributed under the License is distributed on an "AS IS" BASIS,
 * WITHOUT WARRANTIES OR CONDITIONS OF ANY KIND, either express or implied.
 * See the License for the specific language governing permissions and
 * limitations under the License.
 */

package io.pravega.test.integration.selftest.adapters;

import io.pravega.client.EventStreamClientFactory;
import io.pravega.client.KeyValueTableFactory;
import io.pravega.client.admin.KeyValueTableInfo;
import io.pravega.client.admin.KeyValueTableManager;
import io.pravega.client.admin.StreamManager;
import io.pravega.client.stream.mock.MockStreamManager;
import io.pravega.client.tables.KeyValueTableConfiguration;
import io.pravega.client.tables.impl.KeyValueTableFactoryImpl;
import io.pravega.common.concurrent.Futures;
import io.pravega.common.util.AsyncIterator;
import io.pravega.common.util.BufferView;
<<<<<<< HEAD
import io.pravega.segmentstore.contracts.AttributeId;
=======
>>>>>>> 681142f0
import io.pravega.common.util.ByteArraySegment;
import io.pravega.segmentstore.contracts.AttributeUpdate;
import io.pravega.segmentstore.contracts.MergeStreamSegmentResult;
import io.pravega.segmentstore.contracts.ReadResult;
import io.pravega.segmentstore.contracts.SegmentProperties;
import io.pravega.segmentstore.contracts.SegmentType;
import io.pravega.segmentstore.contracts.StreamSegmentExistsException;
import io.pravega.segmentstore.contracts.StreamSegmentInformation;
import io.pravega.segmentstore.contracts.StreamSegmentNotExistsException;
import io.pravega.segmentstore.contracts.StreamSegmentStore;
import io.pravega.segmentstore.contracts.tables.IteratorArgs;
import io.pravega.segmentstore.contracts.tables.IteratorItem;
import io.pravega.segmentstore.contracts.tables.TableEntry;
import io.pravega.segmentstore.contracts.tables.TableKey;
import io.pravega.segmentstore.contracts.tables.TableSegmentConfig;
import io.pravega.segmentstore.contracts.tables.TableStore;
import io.pravega.segmentstore.server.host.delegationtoken.PassingTokenVerifier;
import io.pravega.segmentstore.server.host.handler.PravegaConnectionListener;
import io.pravega.shared.NameUtils;
import io.pravega.shared.protocol.netty.WireCommands;
import io.pravega.segmentstore.server.host.stat.AutoScaleMonitor;
import io.pravega.segmentstore.server.host.stat.AutoScalerConfig;
import io.pravega.segmentstore.server.host.stat.TableSegmentStatsRecorder;
import io.pravega.test.common.NoOpScheduledExecutor;
import io.pravega.test.integration.selftest.TestConfig;
import java.time.Duration;
import java.util.AbstractMap;
import java.util.ArrayList;
import java.util.Collection;
import java.util.HashMap;
import java.util.Iterator;
import java.util.List;
import java.util.Map;
import java.util.concurrent.CompletableFuture;
import java.util.concurrent.CompletionException;
import java.util.concurrent.ConcurrentHashMap;
import java.util.concurrent.ScheduledExecutorService;
import java.util.concurrent.atomic.AtomicLong;
import javax.annotation.concurrent.GuardedBy;
import lombok.Getter;
import lombok.val;

/**
 * Client-based adapter that targets an in-process Client with a Mock Controller and Mock StreamSegmentStore.
 */
class InProcessMockClientAdapter extends ClientAdapterBase {
    //region Members

    private static final String LISTENING_ADDRESS = "localhost";
    private final ScheduledExecutorService executor;
    private PravegaConnectionListener listener;
    private MockStreamManager streamManager;
    private AutoScaleMonitor autoScaleMonitor;
    private MockKVTManager kvtManager;

    //endregion

    //region Constructor

    /**
     * Creates a new instance of the InProcessMockClientAdapter class.
     *
     * @param testConfig   The TestConfig to use.
     * @param testExecutor An Executor to use for test-related async operations.
     */
    InProcessMockClientAdapter(TestConfig testConfig, ScheduledExecutorService testExecutor) {
        super(testConfig, testExecutor);
        this.executor = testExecutor;
    }

    //endregion

    //region ClientAdapterBase Implementation

    @Override
    protected void startUp() throws Exception {
        int segmentStorePort = this.testConfig.getSegmentStorePort(0);
        val store = getStreamSegmentStore();
        this.autoScaleMonitor = new AutoScaleMonitor(store, AutoScalerConfig.builder().build());
        this.listener = new PravegaConnectionListener(false, false, "localhost", segmentStorePort, store,
                getTableStore(), autoScaleMonitor.getStatsRecorder(), TableSegmentStatsRecorder.noOp(), new PassingTokenVerifier(), null, null, false, NoOpScheduledExecutor.get());
        this.listener.startListening();

        this.streamManager = new MockStreamManager(SCOPE, LISTENING_ADDRESS, segmentStorePort);
        this.streamManager.createScope(SCOPE);

        this.kvtManager = new MockKVTManager(this.streamManager);
        super.startUp();
    }

    @Override
    protected void shutDown() {
        super.shutDown();

        if (this.listener != null) {
            this.listener.close();
            this.listener = null;
        }

        if (this.autoScaleMonitor != null) {
            this.autoScaleMonitor.close();
            this.autoScaleMonitor = null;
        }

        if (this.streamManager != null) {
            this.streamManager.close();
            this.streamManager = null;
        }
    }

    @Override
    protected StreamManager getStreamManager() {
        return this.streamManager;
    }

    @Override
    protected EventStreamClientFactory getClientFactory() {
        return this.streamManager.getClientFactory();
    }

    @Override
    protected KeyValueTableManager getKVTManager() {
        return this.kvtManager;
    }

    @Override
    protected KeyValueTableFactory getKVTFactory() {
        return this.kvtManager.getClientFactory();
    }

    @Override
    protected String getControllerUrl() {
        throw new UnsupportedOperationException("getControllerUrl is not supported for Mock implementations.");
    }

    @Override
    public boolean isFeatureSupported(Feature feature) {
        // This uses MockStreamManager, which only supports Create and Append for Streams.
        // Also the MockStreamSegmentStore does not support any other features as well.
        return feature == Feature.CreateStream
                || feature == Feature.Append
                || feature == Feature.Tables;
    }

    protected StreamSegmentStore getStreamSegmentStore() {
        return new MockStreamSegmentStore();
    }

    protected TableStore getTableStore() {
        return new MockTableStore();
    }

    //endregion

    //region MockStreamSegmentStore

    private class MockStreamSegmentStore implements StreamSegmentStore {
        @GuardedBy("lock")
        private final Map<String, Long> segments = new HashMap<>();
        @GuardedBy("lock")
        private final Map<String, Map<AttributeId, Long>> attributes = new HashMap<>();
        private final Object lock = new Object();

        @Override
        public CompletableFuture<Void> createStreamSegment(String streamSegmentName, SegmentType segmentType,
                                                           Collection<AttributeUpdate> attributes, Duration timeout) {
            return CompletableFuture.runAsync(() -> {
                synchronized (this.lock) {
                    if (this.segments.put(streamSegmentName, 0L) == null) {
                        this.attributes.put(streamSegmentName, new ConcurrentHashMap<>());
                    } else {
                        throw new CompletionException(new StreamSegmentExistsException(streamSegmentName));
                    }
                }
            }, executor);
        }

        @Override
        public CompletableFuture<Long> append(String streamSegmentName, BufferView data, Collection<AttributeUpdate> attributeUpdates, Duration timeout) {
            return CompletableFuture.supplyAsync(() -> {
                synchronized (this.lock) {
                    long offset = this.segments.getOrDefault(streamSegmentName, -1L);
                    if (offset >= 0) {
                        if (attributeUpdates != null) {
                            val segmentAttributes = this.attributes.get(streamSegmentName);
                            attributeUpdates.forEach(au -> segmentAttributes.put(au.getAttributeId(), au.getValue()));
                        }
                        this.segments.put(streamSegmentName, offset + data.getLength());
                        return offset;
                    } else {
                        throw new CompletionException(new StreamSegmentNotExistsException(streamSegmentName));
                    }
                }
            }, executor);
        }

        @Override
        public CompletableFuture<Long> append(String streamSegmentName, long offset, BufferView data, Collection<AttributeUpdate> attributeUpdates, Duration timeout) {
            return append(streamSegmentName, data, attributeUpdates, timeout);
        }

        @Override
        public CompletableFuture<SegmentProperties> getStreamSegmentInfo(String streamSegmentName, Duration timeout) {
            return CompletableFuture.supplyAsync(() -> {
                synchronized (this.lock) {
                    long length = this.segments.getOrDefault(streamSegmentName, -1L);
                    if (length >= 0) {
                        return StreamSegmentInformation.builder().name(streamSegmentName)
                                .length(length)
                                .attributes(new HashMap<>(this.attributes.get(streamSegmentName))).build();
                    } else {
                        throw new CompletionException(new StreamSegmentNotExistsException(streamSegmentName));
                    }
                }
            }, executor);
        }

        @Override
        public CompletableFuture<Void> updateAttributes(String streamSegmentName, Collection<AttributeUpdate> attributeUpdates, Duration timeout) {
            return CompletableFuture.runAsync(() -> {
                synchronized (this.lock) {
                    val segmentAttributes = this.attributes.get(streamSegmentName);
                    if (attributeUpdates != null) {
                        attributeUpdates.forEach(au -> segmentAttributes.put(au.getAttributeId(), au.getValue()));
                    } else {
                        throw new CompletionException(new StreamSegmentNotExistsException(streamSegmentName));
                    }
                }
            }, executor);
        }

        @Override
        public CompletableFuture<Map<AttributeId, Long>> getAttributes(String streamSegmentName, Collection<AttributeId> attributeIds, boolean cache, Duration timeout) {
            return CompletableFuture.supplyAsync(() -> {
                synchronized (this.lock) {
                    val segmentAttributes = this.attributes.get(streamSegmentName);
                    if (segmentAttributes != null) {
                        return new HashMap<>(segmentAttributes);
                    } else {
                        throw new CompletionException(new StreamSegmentNotExistsException(streamSegmentName));
                    }
                }
            }, executor);
        }

        @Override
        public CompletableFuture<ReadResult> read(String streamSegmentName, long offset, int maxLength, Duration timeout) {
            throw new UnsupportedOperationException("read");
        }

        @Override
        public CompletableFuture<MergeStreamSegmentResult> mergeStreamSegment(String target, String source, Duration timeout) {
            throw new UnsupportedOperationException("mergeStreamSegment");
        }

        @Override
        public CompletableFuture<Long> sealStreamSegment(String streamSegmentName, Duration timeout) {
            throw new UnsupportedOperationException("sealStreamSegment");
        }

        @Override
        public CompletableFuture<Void> deleteStreamSegment(String streamSegmentName, Duration timeout) {
            throw new UnsupportedOperationException("deleteStreamSegment");
        }

        @Override
        public CompletableFuture<Void> truncateStreamSegment(String streamSegmentName, long offset, Duration timeout) {
            throw new UnsupportedOperationException("truncateStreamSegment");
        }
    }

    //endregion

    private static class MockKVTManager implements KeyValueTableManager {
        private final MockStreamManager streamManager;
        @Getter
        private final KeyValueTableFactory clientFactory;

        public MockKVTManager(MockStreamManager streamManager) {
            this.streamManager = streamManager;
            this.clientFactory = new KeyValueTableFactoryImpl(streamManager.getScope(), streamManager.getController(), streamManager.getConnectionPool());
        }

        @Override
        public boolean createKeyValueTable(String scopeName, String keyValueTableName, KeyValueTableConfiguration config) {
            NameUtils.validateUserKeyValueTableName(keyValueTableName);
            if (config == null) {
                config = KeyValueTableConfiguration.builder()
                        .partitionCount(1)
                        .build();
            }

            return Futures.getAndHandleExceptions(
                    this.streamManager.getController().createKeyValueTable(scopeName, keyValueTableName, config),
                    RuntimeException::new);
        }

        @Override
        public boolean deleteKeyValueTable(String scopeName, String keyValueTableName) {
            return Futures.getAndHandleExceptions(
                    this.streamManager.getController().deleteKeyValueTable(scopeName, keyValueTableName),
                    RuntimeException::new);
        }

        @Override
        public Iterator<KeyValueTableInfo> listKeyValueTables(String scopeName) {
            throw new UnsupportedOperationException("listKeyValueTables");
        }

        @Override
        public void close() {
            // Nothing to do.
        }
    }

    private class MockTableStore implements TableStore {
        @GuardedBy("segments")
        private final Map<String, Map<BufferView, BufferView>> segments = new HashMap<>();
        private final AtomicLong nextVersion = new AtomicLong(0);

        @Override
<<<<<<< HEAD
        public CompletableFuture<Void> createSegment(String segmentName, SegmentType segmentType, TableSegmentConfig config, Duration timeout) {
=======
        public CompletableFuture<Void> createSegment(String segmentName, SegmentType segmentType, Duration timeout) {
>>>>>>> 681142f0
            return CompletableFuture.runAsync(() -> {
                synchronized (this.segments) {
                    if (this.segments.containsKey(segmentName)) {
                        throw new CompletionException(new StreamSegmentExistsException(segmentName));
                    } else {
                        this.segments.put(segmentName, new HashMap<>());
                    }
                }
            }, executor);
        }

        @Override
        public CompletableFuture<Void> deleteSegment(String segmentName, boolean mustBeEmpty, Duration timeout) {
            return CompletableFuture.runAsync(() -> {
                synchronized (this.segments) {
                    if (this.segments.remove(segmentName) == null) {
                        throw new CompletionException(new StreamSegmentNotExistsException(segmentName));
                    }
                }
            }, executor);
        }

        @Override
        public CompletableFuture<List<Long>> put(String segmentName, List<TableEntry> entries, Duration timeout) {
            return put(segmentName, entries, WireCommands.NULL_TABLE_SEGMENT_OFFSET, timeout);
        }

        @Override
        public CompletableFuture<List<Long>> put(String segmentName, List<TableEntry> entries, long tableSegmentOffset, Duration timeout) {
            if (tableSegmentOffset != WireCommands.NULL_TABLE_SEGMENT_OFFSET) {
                throw new UnsupportedOperationException("updateTableSegment(with offset)");
            }

            return CompletableFuture.supplyAsync(() -> {
                Map<BufferView, BufferView> segmentData;
                synchronized (this.segments) {
                    segmentData = this.segments.getOrDefault(segmentName, null);
                    if (segmentData == null) {
                        throw new CompletionException(new StreamSegmentNotExistsException(segmentName));
                    }
                }

                // Note: this doesn't do conditional checks. We don't need them here.
                val result = new ArrayList<Long>(entries.size());
                val copies = new ArrayList<Map.Entry<BufferView, BufferView>>(entries.size());
                entries.forEach(e -> {
                    copies.add(new AbstractMap.SimpleImmutableEntry<>(new ByteArraySegment(e.getKey().getKey().getCopy()), new ByteArraySegment(e.getValue().getCopy())));
                    result.add(this.nextVersion.getAndIncrement());
                });
                synchronized (segmentData) {
                    copies.forEach(e -> segmentData.put(e.getKey(), e.getValue()));
                }
                return result;
            }, executor);
        }

        @Override
        public CompletableFuture<Void> remove(String segmentName, Collection<TableKey> keys, Duration timeout) {
            return remove(segmentName, keys, WireCommands.NULL_TABLE_SEGMENT_OFFSET, timeout);
        }

        @Override
        public CompletableFuture<Void> remove(String segmentName, Collection<TableKey> keys, long tableSegmentOffset, Duration timeout) {
            if (tableSegmentOffset != WireCommands.NULL_TABLE_SEGMENT_OFFSET) {
                throw new UnsupportedOperationException("remove(with offset)");
            }

            return CompletableFuture.runAsync(() -> {
                Map<BufferView, BufferView> segmentData;
                synchronized (this.segments) {
                    segmentData = this.segments.getOrDefault(segmentName, null);
                    if (segmentData == null) {
                        throw new CompletionException(new StreamSegmentNotExistsException(segmentName));
                    }
                }

                synchronized (segmentData) {
                    // Note: this doesn't do conditional checks. We don't need them here.
                    keys.forEach(k -> segmentData.remove(k.getKey())); // BufferView.equals() checks equality across implementations.
                }
            }, executor);
        }

        @Override
        public CompletableFuture<List<TableEntry>> get(String segmentName, List<BufferView> keys, Duration timeout) {
            return CompletableFuture.supplyAsync(() -> {
                Map<BufferView, BufferView> segmentData;
                synchronized (this.segments) {
                    segmentData = this.segments.getOrDefault(segmentName, null);
                    if (segmentData == null) {
                        throw new CompletionException(new StreamSegmentNotExistsException(segmentName));
                    }
                }

                val values = new ArrayList<BufferView>(keys.size());
                synchronized (segmentData) {
                    // Note: this doesn't do conditional checks. We don't need them here.
                    keys.forEach(k -> values.add(segmentData.getOrDefault(k, null)));
                }

                val result = new ArrayList<TableEntry>(keys.size());
                for (int i = 0; i < keys.size(); i++) {
                    val v = values.get(i);
                    result.add(v == null ? null : TableEntry.unversioned(new ByteArraySegment(keys.get(i).getCopy()), new ByteArraySegment(v.getCopy())));
                }
                return result;
            }, executor);
        }

        @Override
        public CompletableFuture<AsyncIterator<IteratorItem<TableKey>>> keyIterator(String segmentName, IteratorArgs args) {
            throw new UnsupportedOperationException("keyIterator");
        }

        @Override
        public CompletableFuture<AsyncIterator<IteratorItem<TableEntry>>> entryIterator(String segmentName, IteratorArgs args) {
            throw new UnsupportedOperationException("entryIterator");
        }

        @Override
        public CompletableFuture<AsyncIterator<IteratorItem<TableEntry>>> entryDeltaIterator(String segmentName, long fromPosition, Duration fetchTimeout) {
            throw new UnsupportedOperationException("entryDeltaIterator");
        }

        @Override
        public CompletableFuture<Void> merge(String targetSegmentName, String sourceSegmentName, Duration timeout) {
            throw new UnsupportedOperationException("mergeTableSegments");
        }

        @Override
        public CompletableFuture<Void> seal(String segmentName, Duration timeout) {
            throw new UnsupportedOperationException("sealTableSegment");
        }
    }
}<|MERGE_RESOLUTION|>--- conflicted
+++ resolved
@@ -27,10 +27,7 @@
 import io.pravega.common.concurrent.Futures;
 import io.pravega.common.util.AsyncIterator;
 import io.pravega.common.util.BufferView;
-<<<<<<< HEAD
 import io.pravega.segmentstore.contracts.AttributeId;
-=======
->>>>>>> 681142f0
 import io.pravega.common.util.ByteArraySegment;
 import io.pravega.segmentstore.contracts.AttributeUpdate;
 import io.pravega.segmentstore.contracts.MergeStreamSegmentResult;
@@ -352,11 +349,7 @@
         private final AtomicLong nextVersion = new AtomicLong(0);
 
         @Override
-<<<<<<< HEAD
         public CompletableFuture<Void> createSegment(String segmentName, SegmentType segmentType, TableSegmentConfig config, Duration timeout) {
-=======
-        public CompletableFuture<Void> createSegment(String segmentName, SegmentType segmentType, Duration timeout) {
->>>>>>> 681142f0
             return CompletableFuture.runAsync(() -> {
                 synchronized (this.segments) {
                     if (this.segments.containsKey(segmentName)) {
