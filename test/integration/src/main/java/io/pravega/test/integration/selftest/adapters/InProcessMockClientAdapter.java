--- conflicted
+++ resolved
@@ -21,11 +21,8 @@
 import io.pravega.common.concurrent.Futures;
 import io.pravega.common.util.AsyncIterator;
 import io.pravega.common.util.BufferView;
-<<<<<<< HEAD
 import io.pravega.segmentstore.contracts.AttributeId;
-=======
 import io.pravega.common.util.ByteArraySegment;
->>>>>>> 8330d71f
 import io.pravega.segmentstore.contracts.AttributeUpdate;
 import io.pravega.segmentstore.contracts.MergeStreamSegmentResult;
 import io.pravega.segmentstore.contracts.ReadResult;
@@ -309,10 +306,6 @@
         }
 
         @Override
-<<<<<<< HEAD
-        public CompletableFuture<Void> createSegment(String segmentName, SegmentType segmentType, TableSegmentConfig config, Duration timeout) {
-            throw new UnsupportedOperationException("createTableSegment");
-=======
         public boolean createKeyValueTable(String scopeName, String keyValueTableName, KeyValueTableConfiguration config) {
             NameUtils.validateUserKeyValueTableName(keyValueTableName);
             if (config == null) {
@@ -324,7 +317,6 @@
             return Futures.getAndHandleExceptions(
                     this.streamManager.getController().createKeyValueTable(scopeName, keyValueTableName, config),
                     RuntimeException::new);
->>>>>>> 8330d71f
         }
 
         @Override
@@ -351,7 +343,7 @@
         private final AtomicLong nextVersion = new AtomicLong(0);
 
         @Override
-        public CompletableFuture<Void> createSegment(String segmentName, SegmentType segmentType, Duration timeout) {
+        public CompletableFuture<Void> createSegment(String segmentName, SegmentType segmentType, TableSegmentConfig config, Duration timeout) {
             return CompletableFuture.runAsync(() -> {
                 synchronized (this.segments) {
                     if (this.segments.containsKey(segmentName)) {
