--- conflicted
+++ resolved
@@ -165,11 +165,7 @@
                         pathOfConfigItem(SecurityConfigDefaults.TLS_BK_KEYSTORE_PASSWORD_FILE_NAME))
                 .sysProp(BookKeeperServiceRunner.PROPERTY_BOOKIE_COUNT, bookieCount)
                 .sysProp(BookKeeperServiceRunner.PROPERTY_ZK_PORT, this.testConfig.getZkPort())
-<<<<<<< HEAD
-                .sysProp(BookKeeperServiceRunner.PROPERTY_ZK_LEDGERS_PATH, TestConfig.BK_ZK_LEDGER_PATH)
-=======
                 .sysProp(BookKeeperServiceRunner.PROPERTY_LEDGERS_PATH, TestConfig.BK_ZK_LEDGER_PATH)
->>>>>>> 8b9c69d7
                 .stdOut(ProcessBuilder.Redirect.to(new File(this.testConfig.getComponentOutLogPath("bk", 0))))
                 .stdErr(ProcessBuilder.Redirect.to(new File(this.testConfig.getComponentErrLogPath("bk", 0))))
                 .start());
