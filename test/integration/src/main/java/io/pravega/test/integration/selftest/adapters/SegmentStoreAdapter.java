/**
 * Copyright (c) Dell Inc., or its subsidiaries. All Rights Reserved.
 *
 * Licensed under the Apache License, Version 2.0 (the "License");
 * you may not use this file except in compliance with the License.
 * You may obtain a copy of the License at
 *
 *     http://www.apache.org/licenses/LICENSE-2.0
 */
package io.pravega.test.integration.selftest.adapters;

import com.google.common.base.Preconditions;
import io.pravega.common.Exceptions;
import io.pravega.common.TimeoutTimer;
import io.pravega.common.concurrent.ExecutorServiceHelpers;
import io.pravega.common.concurrent.Futures;
import io.pravega.common.io.FileHelpers;
import io.pravega.common.util.ArrayView;
import io.pravega.common.util.AsyncIterator;
import io.pravega.segmentstore.contracts.AttributeUpdate;
import io.pravega.segmentstore.contracts.AttributeUpdateType;
import io.pravega.segmentstore.contracts.Attributes;
import io.pravega.segmentstore.contracts.SegmentProperties;
import io.pravega.segmentstore.contracts.StreamSegmentMergedException;
import io.pravega.segmentstore.contracts.StreamSegmentNotExistsException;
import io.pravega.segmentstore.contracts.StreamSegmentSealedException;
import io.pravega.segmentstore.contracts.StreamSegmentStore;
import io.pravega.segmentstore.contracts.tables.TableEntry;
import io.pravega.segmentstore.contracts.tables.TableKey;
import io.pravega.segmentstore.contracts.tables.TableStore;
import io.pravega.segmentstore.server.store.ServiceBuilder;
import io.pravega.segmentstore.server.store.ServiceBuilderConfig;
import io.pravega.segmentstore.storage.Storage;
import io.pravega.segmentstore.storage.StorageFactory;
import io.pravega.segmentstore.storage.impl.bookkeeper.BookKeeperConfig;
import io.pravega.segmentstore.storage.impl.bookkeeper.BookKeeperLogFactory;
import io.pravega.segmentstore.storage.mocks.InMemoryDurableDataLogFactory;
<<<<<<< HEAD
=======
import io.pravega.shared.NameUtils;
>>>>>>> 8b9c69d7
import io.pravega.shared.metrics.MetricsConfig;
import io.pravega.shared.metrics.MetricsProvider;
import io.pravega.shared.metrics.StatsProvider;
import io.pravega.shared.protocol.netty.ByteBufWrapper;
<<<<<<< HEAD
import io.pravega.shared.segment.StreamSegmentNameUtils;
=======
>>>>>>> 8b9c69d7
import io.pravega.storage.filesystem.FileSystemStorageConfig;
import io.pravega.storage.filesystem.FileSystemStorageFactory;
import io.pravega.test.integration.selftest.Event;
import io.pravega.test.integration.selftest.TestConfig;
import java.io.File;
import java.time.Duration;
import java.util.AbstractMap;
import java.util.Arrays;
import java.util.Collections;
import java.util.List;
import java.util.Map;
import java.util.UUID;
import java.util.concurrent.CompletableFuture;
import java.util.concurrent.ScheduledExecutorService;
import java.util.concurrent.TimeUnit;
import java.util.concurrent.atomic.AtomicBoolean;
import java.util.concurrent.atomic.AtomicReference;
import java.util.stream.Collectors;
import lombok.SneakyThrows;
import lombok.val;
import org.apache.curator.framework.CuratorFramework;
import org.apache.curator.framework.CuratorFrameworkFactory;
import org.apache.curator.retry.ExponentialBackoffRetry;

/**
 * Store Adapter wrapping a StreamSegmentStore directly. Every "Stream" is actually a single Segment. Routing keys are
 * ignored.
 */
class SegmentStoreAdapter extends StoreAdapter {
    //region Members

    private static final long EVENT_SEQ_NO_PREFIX = 1L;
    private static final long EVENT_RK_PREFIX = 2L;
    private final ScheduledExecutorService testExecutor;
    private final TestConfig config;
    private final ServiceBuilderConfig builderConfig;
    private final ServiceBuilder serviceBuilder;
    private final AtomicReference<SingletonStorageFactory> storageFactory;
    private final AtomicReference<ScheduledExecutorService> storeExecutor;
    private final Thread stopBookKeeperProcess;
    private Process bookKeeperService;
    private StreamSegmentStore streamSegmentStore;
    private TableStore tableStore;
    private CuratorFramework zkClient;
    private StatsProvider statsProvider;


    //endregion

    //region Constructor

    /**
     * Creates a new instance of the SegmentStoreAdapter class.
     *
     * @param testConfig    The Test Configuration to use.
     * @param builderConfig The ServiceBuilderConfig to use.
     * @param testExecutor  An Executor to use for test-related async operations.
     */
    SegmentStoreAdapter(TestConfig testConfig, ServiceBuilderConfig builderConfig, ScheduledExecutorService testExecutor) {
        this.config = Preconditions.checkNotNull(testConfig, "testConfig");
        this.builderConfig = Preconditions.checkNotNull(builderConfig, "builderConfig");
        this.storageFactory = new AtomicReference<>();
        this.storeExecutor = new AtomicReference<>();
        this.testExecutor = Preconditions.checkNotNull(testExecutor, "testExecutor");
        this.serviceBuilder = attachDataLogFactory(ServiceBuilder
                .newInMemoryBuilder(builderConfig)
                .withStorageFactory(setup -> {
                    // We use the Segment Store Executor for the real storage.
                    SingletonStorageFactory factory = new SingletonStorageFactory(config.getStorageDir(), setup.getStorageExecutor());
                    this.storageFactory.set(factory);

                    // A bit hack-ish, but we need to get a hold of the Store Executor, so we can request snapshots for it.
                    this.storeExecutor.set(setup.getCoreExecutor());
                    return factory;
                }));
        this.stopBookKeeperProcess = new Thread(this::stopBookKeeper);
        Runtime.getRuntime().addShutdownHook(this.stopBookKeeperProcess);
    }

    private ServiceBuilder attachDataLogFactory(ServiceBuilder builder) {
        if (this.config.getBookieCount() > 0) {
            // We were instructed to start at least one Bookie.
            this.zkClient = CuratorFrameworkFactory
                    .builder()
                    .connectString("localhost:" + this.config.getZkPort())
                    .namespace("pravega")
                    .retryPolicy(new ExponentialBackoffRetry(1000, 5))
                    .sessionTimeoutMs(5000)
                    .connectionTimeoutMs(5000)
                    .build();
            this.zkClient.start();
            return builder.withDataLogFactory(setup -> {
                BookKeeperConfig bkConfig = setup.getConfig(BookKeeperConfig::builder);
                return new BookKeeperLogFactory(bkConfig, this.zkClient, setup.getCoreExecutor());
            });
        } else {
            // No Bookies -> InMemory Tier1.
            return builder.withDataLogFactory(setup -> new InMemoryDurableDataLogFactory(setup.getCoreExecutor()));
        }
    }

    //endregion

    //region AbstractIdleService Implementation

    @Override
    protected void startUp() throws Exception {
        if (this.config.isMetricsEnabled()) {
            MetricsProvider.initialize(this.builderConfig.getConfig(MetricsConfig::builder));
            this.statsProvider = MetricsProvider.getMetricsProvider();
            this.statsProvider.start();
        }

        if (this.config.getBookieCount() > 0) {
            this.bookKeeperService = BookKeeperAdapter.startBookKeeperOutOfProcess(this.config, this.logId);
        }

        this.serviceBuilder.initialize();
        this.streamSegmentStore = this.serviceBuilder.createStreamSegmentService();
        this.tableStore = this.serviceBuilder.createTableStoreService();
    }

    @Override
    protected void shutDown() {
        this.serviceBuilder.close();
        stopBookKeeper();

        val zk = this.zkClient;
        if (zk != null) {
            zk.close();
            this.zkClient = null;
        }

        StatsProvider sp = this.statsProvider;
        if (sp != null) {
            sp.close();
            this.statsProvider = null;
        }

        SingletonStorageFactory storageFactory = this.storageFactory.getAndSet(null);
        if (storageFactory != null) {
            storageFactory.close();
        }

        Runtime.getRuntime().removeShutdownHook(this.stopBookKeeperProcess);
    }

    //endregion

    //region Stream Operations

    @Override
    public CompletableFuture<Void> append(String streamName, Event event, Duration timeout) {
        ensureRunning();
        val au = Arrays.asList(
                new AttributeUpdate(Attributes.EVENT_COUNT, AttributeUpdateType.Replace, 1),
                new AttributeUpdate(new UUID(EVENT_SEQ_NO_PREFIX, event.getOwnerId()), AttributeUpdateType.Replace, event.getSequence()),
                new AttributeUpdate(new UUID(EVENT_RK_PREFIX, event.getOwnerId()), AttributeUpdateType.Replace, event.getRoutingKey()));
        return Futures.toVoid(this.streamSegmentStore.append(streamName, new ByteBufWrapper(event.getWriteBuffer()), au, timeout)
                                                     .exceptionally(ex -> attemptReconcile(ex, streamName, timeout)));
    }

    @Override
    public StoreReader createReader() {
        ensureRunning();
        return new SegmentStoreReader(this.config, this.streamSegmentStore, this.storageFactory.get().createStorageAdapter(), this.testExecutor);
    }

    @Override
    public CompletableFuture<Void> createStream(String streamName, Duration timeout) {
        ensureRunning();
        return this.streamSegmentStore.createStreamSegment(streamName, null, timeout);
    }

    @Override
    public CompletableFuture<String> createTransaction(String parentStream, Duration timeout) {
        ensureRunning();

        // Generate a transaction name. This need not be the same as what the Client would do, but we need a unique
        // name for the new segment. In mergeTransaction, we need a way to extract the original Segment's name out of this
        // txnName, so best if we use the NameUtils class.
        String txnName = NameUtils.getTransactionNameFromId(parentStream, UUID.randomUUID());
        return this.streamSegmentStore.createStreamSegment(txnName, null, timeout)
                                      .thenApply(v -> txnName);
    }

    @Override
    public CompletableFuture<Void> mergeTransaction(String transactionName, Duration timeout) {
        ensureRunning();
        TimeoutTimer timer = new TimeoutTimer(timeout);
        String parentSegment = NameUtils.getParentStreamSegmentName(transactionName);
        return Futures.toVoid(this.streamSegmentStore.mergeStreamSegment(parentSegment, transactionName, timer.getRemaining()));
    }

    @Override
    public CompletableFuture<Void> abortTransaction(String transactionName, Duration timeout) {
        // At the SegmentStore level, aborting transactions means deleting their segments.
        ensureRunning();
        return this.deleteStream(transactionName, timeout);
    }

    @Override
    public CompletableFuture<Void> sealStream(String streamName, Duration timeout) {
        ensureRunning();
        return Futures.toVoid(this.streamSegmentStore.sealStreamSegment(streamName, timeout));
    }

    @Override
    public CompletableFuture<Void> deleteStream(String streamName, Duration timeout) {
        ensureRunning();
        return this.streamSegmentStore.deleteStreamSegment(streamName, timeout);
    }

    //endregion

    //region Table Operations

    @Override
    public CompletableFuture<Void> createTable(String tableName, Duration timeout) {
        ensureRunning();
        return this.tableStore.createSegment(tableName, timeout);
    }

    @Override
    public CompletableFuture<Void> deleteTable(String tableName, Duration timeout) {
        ensureRunning();
        return this.tableStore.deleteSegment(tableName, false, timeout);
    }

    @Override
    public CompletableFuture<Long> updateTableEntry(String tableName, ArrayView key, ArrayView value, Long compareVersion, Duration timeout) {
        ensureRunning();
        TableEntry e = compareVersion == null || compareVersion == TableKey.NO_VERSION
                ? TableEntry.unversioned(key, value)
                : TableEntry.versioned(key, value, compareVersion);
        return this.tableStore.put(tableName, Collections.singletonList(e), timeout)
                              .thenApply(versions -> versions.get(0));
    }

    @Override
    public CompletableFuture<Void> removeTableEntry(String tableName, ArrayView key, Long compareVersion, Duration timeout) {
        ensureRunning();
        TableKey e = compareVersion == null || compareVersion == TableKey.NO_VERSION
                ? TableKey.unversioned(key)
                : TableKey.versioned(key, compareVersion);
        return this.tableStore.remove(tableName, Collections.singletonList(e), timeout);
    }

    @Override
    public CompletableFuture<List<ArrayView>> getTableEntries(String tableName, List<ArrayView> keys, Duration timeout) {
        ensureRunning();
        return this.tableStore
                .get(tableName, keys, timeout)
                .thenApplyAsync(storeResult -> storeResult.stream().map(e -> e == null ? null : e.getValue()).collect(Collectors.toList()), this.testExecutor);
    }

    @Override
    public CompletableFuture<AsyncIterator<List<Map.Entry<ArrayView, ArrayView>>>> iterateTableEntries(String tableName, Duration timeout) {
        ensureRunning();
        return this.tableStore
                .entryIterator(tableName, null, timeout)
                .thenApply(iterator -> () ->
                        iterator.getNext().thenApply(item -> {
                            if (item == null) {
                                return null;
                            } else {
                                return item.getEntries().stream()
                                           .map(e -> new AbstractMap.SimpleImmutableEntry<>(e.getKey().getKey(), e.getValue()))
                                           .collect(Collectors.<Map.Entry<ArrayView, ArrayView>>toList());
                            }
                        }));
    }

    //endregion

    //region StoreAdapter implementation

    @Override
    public ExecutorServiceHelpers.Snapshot getStorePoolSnapshot() {
        return this.storeExecutor.get() != null ? ExecutorServiceHelpers.getSnapshot(this.storeExecutor.get()) : null;
    }

    @Override
    public boolean isFeatureSupported(Feature feature) {
        return true; // All features are supported
    }

    //endregion

    //region Helpers

    private void stopBookKeeper() {
        val bk = this.bookKeeperService;
        if (bk != null) {
            bk.destroyForcibly();
            log("Bookies shut down.");
            this.bookKeeperService = null;
        }
    }

    @SneakyThrows
    private Long attemptReconcile(Throwable ex, String segmentName, Duration timeout) {
        ex = Exceptions.unwrap(ex);
        boolean reconciled = false;
        if (isPossibleEndOfSegment(ex)) {
            // If we get a Sealed/Merged/NotExists exception, verify that the segment really is in that state.
            try {
                SegmentProperties sp = this.streamSegmentStore.getStreamSegmentInfo(segmentName, timeout)
                                                              .get(timeout.toMillis(), TimeUnit.MILLISECONDS);
                reconciled = sp.isSealed() || sp.isDeleted();
            } catch (Throwable ex2) {
                reconciled = isPossibleEndOfSegment(Exceptions.unwrap(ex2));
            }
        }

        if (reconciled) {
            return null;
        } else {
            throw ex;
        }
    }

    private boolean isPossibleEndOfSegment(Throwable ex) {
        return ex instanceof StreamSegmentSealedException
                || ex instanceof StreamSegmentNotExistsException
                || ex instanceof StreamSegmentMergedException;
    }

    StreamSegmentStore getStreamSegmentStore() {
        return this.streamSegmentStore;
    }

    //endregion

    //region SingletonStorageFactory

    private static class SingletonStorageFactory implements StorageFactory, AutoCloseable {
        private final String storageDir;
        private final AtomicBoolean closed;
        private final Storage storage;

<<<<<<< HEAD
        SingletonStorageFactory(ScheduledExecutorService executor) {
            this.storage = new FileSystemStorageFactory(FileSystemStorageConfig.builder().with(FileSystemStorageConfig.ROOT, "/tmp/pravega/storage").build(),
=======
        SingletonStorageFactory(String storageDir, ScheduledExecutorService executor) {
            this.storageDir = storageDir;
            this.storage = new FileSystemStorageFactory(FileSystemStorageConfig.builder().with(FileSystemStorageConfig.ROOT, storageDir).build(),
>>>>>>> 8b9c69d7
                    executor).createStorageAdapter();
            this.storage.initialize(1);
            this.closed = new AtomicBoolean();
        }

        @Override
        public Storage createStorageAdapter() {
            Exceptions.checkNotClosed(this.closed.get(), this);
            return this.storage;
        }

        @Override
        public void close() {
            if (!this.closed.get()) {
                this.storage.close();
                FileHelpers.deleteFileOrDirectory(new File(this.storageDir));
                this.closed.set(true);
            }
        }
    }

    //endregion

}<|MERGE_RESOLUTION|>--- conflicted
+++ resolved
@@ -35,18 +35,11 @@
 import io.pravega.segmentstore.storage.impl.bookkeeper.BookKeeperConfig;
 import io.pravega.segmentstore.storage.impl.bookkeeper.BookKeeperLogFactory;
 import io.pravega.segmentstore.storage.mocks.InMemoryDurableDataLogFactory;
-<<<<<<< HEAD
-=======
 import io.pravega.shared.NameUtils;
->>>>>>> 8b9c69d7
 import io.pravega.shared.metrics.MetricsConfig;
 import io.pravega.shared.metrics.MetricsProvider;
 import io.pravega.shared.metrics.StatsProvider;
 import io.pravega.shared.protocol.netty.ByteBufWrapper;
-<<<<<<< HEAD
-import io.pravega.shared.segment.StreamSegmentNameUtils;
-=======
->>>>>>> 8b9c69d7
 import io.pravega.storage.filesystem.FileSystemStorageConfig;
 import io.pravega.storage.filesystem.FileSystemStorageFactory;
 import io.pravega.test.integration.selftest.Event;
@@ -388,14 +381,9 @@
         private final AtomicBoolean closed;
         private final Storage storage;
 
-<<<<<<< HEAD
-        SingletonStorageFactory(ScheduledExecutorService executor) {
-            this.storage = new FileSystemStorageFactory(FileSystemStorageConfig.builder().with(FileSystemStorageConfig.ROOT, "/tmp/pravega/storage").build(),
-=======
         SingletonStorageFactory(String storageDir, ScheduledExecutorService executor) {
             this.storageDir = storageDir;
             this.storage = new FileSystemStorageFactory(FileSystemStorageConfig.builder().with(FileSystemStorageConfig.ROOT, storageDir).build(),
->>>>>>> 8b9c69d7
                     executor).createStorageAdapter();
             this.storage.initialize(1);
             this.closed = new AtomicBoolean();
